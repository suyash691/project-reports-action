import clone from 'clone'
import * as os from 'os'
import tablemark from 'tablemark'
import {CrawlingTarget} from '../interfaces'
import * as rptLib from '../project-reports-lib'
import {
  IssueList,
  ProjectIssue,
  ProjectStageIssues
} from '../project-reports-lib'

const reportType = 'project'
export {reportType}

/*
 * Gives visibility into whether the team has untriaged debt, an approval bottleneck and
 * how focused the team is (e.g. how many efforts are going on)
 * A wip is a work in progress unit of resourcing.  e.g. it may be one developer or it might mean 4 developers.
 */
export function getDefaultConfiguration(): any {
<<<<<<< HEAD
    return <any>{
        // Epic for now.  Supports others. 
        // Will appear on report in this casing but matches labels with lowercase version.
        "report-on-label": 'Feature',
        "proposed-limit": 0,  
        "accepted-limit": 0,
        "in-progress-limit": 4,
        "done-limit": -1
    };
=======
  return <any>{
    // Epic for now.  Supports others.
    // Will appear on report in this casing but matches labels with lowercase version.
    'report-on-label': 'Epic',
    'proposed-limit': 0,
    'accepted-limit': 0,
    'in-progress-limit': 4,
    'done-limit': -1
  }
>>>>>>> 197a7586
}

//
// Builds a reporting structure of type with stages:
//
// <WipData>{
//      cardType: 'Epic'
//      data: <WipStage>{
//         "Proposed" : <WipStageData>{
//             flag: true,
//             items: <IssueCardEx[]>[]
//         }
//     }
// }

export interface LimitsData {
  cardType: string
  data: {[key: string]: StageData}
}

//export type WipStage = { [key: string]: WipStageData }
export interface StageData {
  flag: boolean
  limit: number
  // items that matched so possible to do drill in later
  items: ProjectIssue[]
}

function getDrillName(cardType: string, stage: string): string {
  return `limits-${cardType}-${stage}`.split(' ').join('-')
}

export function process(
  config: any,
  issueList: IssueList,
  drillIn: (identifier: string, title: string, cards: ProjectIssue[]) => void
): any {
  const limitsData = <LimitsData>{}
  limitsData.data = {}

  // epic, etc..
  limitsData.cardType = config['report-on-label']

  const issues = issueList.getItems()
  const projData: ProjectStageIssues = rptLib.getProjectStageIssues(issues)

  // proposed, in-progress, etc...
  for (const stage in projData) {
    const stageData = <StageData>{}

    const cards = projData[stage]
    const cardsForType =
      limitsData.cardType === '*'
        ? clone(cards)
        : clone(
            rptLib.filterByLabel(
              cards,
              limitsData.cardType.toLowerCase()
            ) as ProjectIssue[]
          )
    stageData.items = cardsForType

    drillIn(
      getDrillName(limitsData.cardType, stage),
      `Issues for ${stage} ${limitsData.cardType}s`,
      cardsForType
    )

    const limitKey = `${stage.toLocaleLowerCase()}-limit`
    stageData.limit = config[limitKey] || 0
    stageData.flag =
      stageData.limit > -1 && cardsForType.length > stageData.limit

    limitsData.data[stage] = stageData
  }

  return limitsData
}

interface StageRow {
  stage: string
  limit: string
  count: string
}

export function renderMarkdown(
  targets: CrawlingTarget[],
  processedData: any
): string {
  console.log(`Rendering for ${targets.length} targets`)

  const stageData = processedData as LimitsData
  const lines: string[] = []

  // create a report for each type.  e.g. "Epic"
  const typeLabel = stageData.cardType === '*' ? '' : stageData.cardType
  lines.push(`## :ship: ${typeLabel} Limits  `)

  const rows: StageRow[] = []
  for (const stageName in stageData.data) {
    const stage = stageData.data[stageName]
    const stageRow = <StageRow>{}
    stageRow.stage = stageName
    // data folder is part of the contract here.  make a lib function to create this path
    stageRow.count = `[${stage.items.length}](./${getDrillName(
      stageData.cardType,
      stageName
    )}.md)`
    if (stage.flag) {
      stageRow.count += '  :triangular_flag_on_post:'
    }
    stageRow.limit = stage.limit >= 0 ? stage.limit.toString() : ''
    rows.push(stageRow)
  }

  const table: string = tablemark(rows)
  lines.push(table)

  return lines.join(os.EOL)
}

export function renderHtml(): string {
  // Not supported yet
  return ''
}<|MERGE_RESOLUTION|>--- conflicted
+++ resolved
@@ -18,27 +18,15 @@
  * A wip is a work in progress unit of resourcing.  e.g. it may be one developer or it might mean 4 developers.
  */
 export function getDefaultConfiguration(): any {
-<<<<<<< HEAD
-    return <any>{
-        // Epic for now.  Supports others. 
-        // Will appear on report in this casing but matches labels with lowercase version.
-        "report-on-label": 'Feature',
-        "proposed-limit": 0,  
-        "accepted-limit": 0,
-        "in-progress-limit": 4,
-        "done-limit": -1
-    };
-=======
   return <any>{
     // Epic for now.  Supports others.
     // Will appear on report in this casing but matches labels with lowercase version.
-    'report-on-label': 'Epic',
+    'report-on-label': 'Feature',
     'proposed-limit': 0,
     'accepted-limit': 0,
     'in-progress-limit': 4,
     'done-limit': -1
   }
->>>>>>> 197a7586
 }
 
 //
