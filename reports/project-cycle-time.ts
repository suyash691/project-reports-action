import moment from 'moment'
import * as os from 'os'
import tablemark from 'tablemark'
import {ProjectData} from '../interfaces'
import * as rptLib from '../project-reports-lib'
import {IssueList, ProjectIssue} from '../project-reports-lib'

const reportType = 'project'
export {reportType}

export type CycleTimeData = {[key: string]: CycleTimeStageData}
interface CycleTimeStageData {
  title: string
  cycletime: number
  limit: number
  count: number
  flag: boolean
}

interface CycleTimeRow {
  labels: string
  count: number
  cycleTimeInDays: string
  limit: string
}

export interface IssueCardCycleTime extends ProjectIssue {
  cycletime: number
}

export function getDefaultConfiguration(): any {
<<<<<<< HEAD
    return <any>{
      "report-on-label": ["feature"],
      "feature-cycletime-limit": 42,
      "epic-cycletime-limit": 42
    };
=======
  return <any>{
    'report-on-label': ['feature', 'epic'],
    'feature-cycletime-limit': 42,
    'epic-cycletime-limit': 42
  }
>>>>>>> 197a7586
}

export function process(
  config: any,
  issueList: IssueList,
  drillIn: (identifier: string, title: string, cards: ProjectIssue[]) => void
): any {
  const cycleTimeData = <CycleTimeData>{}
  // merge defaults and overriden config.
  config = Object.assign({}, getDefaultConfiguration(), config)

  const issues = issueList.getItems()
  const projData: rptLib.ProjectStageIssues = rptLib.getProjectStageIssues(
    issues
  )
  for (const cardType of config['report-on-label']) {
    const stageData = <CycleTimeStageData>{}
    const cards = projData['Done']

    const cardsForType = rptLib.filterByLabel(cards, cardType.toLowerCase())
    // add cycle time to each card in this type.
    cardsForType.map((card: IssueCardCycleTime) => {
      card.cycletime = calculateCycleTime(card)
      return card
    })

    stageData.title = cardType
    stageData.count = cardsForType.length
    if (cardsForType.length > 0) {
      // Cycle time is the average of cumulative time divided by number of issues in the `done` column for this label.
      stageData.cycletime =
        cardsForType.reduce((a, b) => a + (b['cycletime'] || 0), 0) /
        cardsForType.length
    } else {
      stageData.cycletime = 0
    }

    const limitKey = `${cardType
      .toLocaleLowerCase()
      .replace(/\s/g, '-')}-cycletime-limit`
    stageData.limit = config[limitKey] || 0
    stageData.flag =
      stageData.limit > -1 && stageData.cycletime > stageData.limit
    cycleTimeData[cardType] = stageData
  }

  return cycleTimeData
}

export function renderMarkdown(
  projData: ProjectData,
  processedData: any
): string {
  const cycleTimeData = processedData as CycleTimeData
  const lines: string[] = []
  const rows: CycleTimeRow[] = []

  lines.push(`## Issue Count & Cycle Time `)
  for (const cardType in cycleTimeData) {
    const stageData = cycleTimeData[cardType]
    const ctRow = <CycleTimeRow>{}
    ctRow.labels = `\`${cardType}\``
    ctRow.count = stageData.count
    ctRow.cycleTimeInDays = ` ${
      stageData.cycletime ? stageData.cycletime.toFixed(2) : ''
    } ${stageData.flag ? ':triangular_flag_on_post:' : ''}`
    ctRow.limit = stageData.limit >= 0 ? stageData.limit.toString() : ''
    rows.push(ctRow)
  }

  const table: string = tablemark(rows)
  lines.push(table)
  return lines.join(os.EOL)
}

//
// Calculate cycle time for a card
// The time, in days, a unit of work spends between the first day it is actively being worked on until the day it is closed.
// In this case, since a project card has events, we look for the event that moved or added a card to the "Accepted" column
// and subtract it from the time that the card moved to the `Done` column.
//
function calculateCycleTime(card: ProjectIssue): number {
  // cycle time starts at Accepted, ends at Done.
  const accepted_time: Date = new Date(card.project_added_at)
  const done_time: Date = new Date(card.project_done_at)

  if (accepted_time == null || done_time == null) {
    return 0
  }

  return moment(done_time).diff(moment(accepted_time), 'days', true)
}<|MERGE_RESOLUTION|>--- conflicted
+++ resolved
@@ -29,19 +29,11 @@
 }
 
 export function getDefaultConfiguration(): any {
-<<<<<<< HEAD
-    return <any>{
-      "report-on-label": ["feature"],
-      "feature-cycletime-limit": 42,
-      "epic-cycletime-limit": 42
-    };
-=======
   return <any>{
-    'report-on-label': ['feature', 'epic'],
+    'report-on-label': ['feature'],
     'feature-cycletime-limit': 42,
     'epic-cycletime-limit': 42
   }
->>>>>>> 197a7586
 }
 
 export function process(
