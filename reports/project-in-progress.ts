--- conflicted
+++ resolved
@@ -22,27 +22,10 @@
  * A wip is a work in progress unit of resourcing.  e.g. it may be one developer or it might mean 4 developers.
  */
 export function getDefaultConfiguration(): any {
-<<<<<<< HEAD
-    return <any>{
-        // Takes a single type since settings like daysAgo might be different by type.
-        // Can add multiple sections on report if you want more
-        "report-on-label": 'Feature',
-        // TODO: implement getting a shapshot of data n days ago
-        "daysAgo": 7,
-        "status-label-match": "(?:green|yellow|red)",
-        "last-updated-days-flag": 3.0,
-        "last-updated-scheme": "LastCommentPattern", 
-        "last-updated-scheme-data": "^(#){1,4} update",
-        // last status a week before this wednesday (last wednesday)
-        "status-day": "Wednesday",
-        "previous-days-ago": 7,
-        "previous-hour-utc": 17,
-    };
-=======
   return <any>{
     // Takes a single type since settings like daysAgo might be different by type.
     // Can add multiple sections on report if you want more
-    'report-on-label': 'Epic',
+    'report-on-label': 'Feature',
     // TODO: implement getting a shapshot of data n days ago
     daysAgo: 7,
     'status-label-match': '(?:green|yellow|red)',
@@ -54,7 +37,6 @@
     'previous-days-ago': 7,
     'previous-hour-utc': 17
   }
->>>>>>> 197a7586
 }
 
 export type ProgressData = {
