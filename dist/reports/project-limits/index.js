module.exports =
/******/ (function(modules, runtime) { // webpackBootstrap
/******/ 	"use strict";
/******/ 	// The module cache
/******/ 	var installedModules = {};
/******/
/******/ 	// The require function
/******/ 	function __webpack_require__(moduleId) {
/******/
/******/ 		// Check if module is in cache
/******/ 		if(installedModules[moduleId]) {
/******/ 			return installedModules[moduleId].exports;
/******/ 		}
/******/ 		// Create a new module (and put it into the cache)
/******/ 		var module = installedModules[moduleId] = {
/******/ 			i: moduleId,
/******/ 			l: false,
/******/ 			exports: {}
/******/ 		};
/******/
/******/ 		// Execute the module function
/******/ 		var threw = true;
/******/ 		try {
/******/ 			modules[moduleId].call(module.exports, module, module.exports, __webpack_require__);
/******/ 			threw = false;
/******/ 		} finally {
/******/ 			if(threw) delete installedModules[moduleId];
/******/ 		}
/******/
/******/ 		// Flag the module as loaded
/******/ 		module.l = true;
/******/
/******/ 		// Return the exports of the module
/******/ 		return module.exports;
/******/ 	}
/******/
/******/
/******/ 	__webpack_require__.ab = __dirname + "/";
/******/
/******/ 	// the startup function
/******/ 	function startup() {
/******/ 		// Load entry module and return exports
/******/ 		return __webpack_require__(878);
/******/ 	};
/******/ 	// initialize runtime
/******/ 	runtime(__webpack_require__);
/******/
/******/ 	// run startup
/******/ 	return startup();
/******/ })
/************************************************************************/
/******/ ({

/***/ 87:
/***/ (function(module) {

module.exports = require("os");

/***/ }),

/***/ 97:
/***/ (function(module) {

var clone = (function() {
'use strict';

function _instanceof(obj, type) {
  return type != null && obj instanceof type;
}

var nativeMap;
try {
  nativeMap = Map;
} catch(_) {
  // maybe a reference error because no `Map`. Give it a dummy value that no
  // value will ever be an instanceof.
  nativeMap = function() {};
}

var nativeSet;
try {
  nativeSet = Set;
} catch(_) {
  nativeSet = function() {};
}

var nativePromise;
try {
  nativePromise = Promise;
} catch(_) {
  nativePromise = function() {};
}

/**
 * Clones (copies) an Object using deep copying.
 *
 * This function supports circular references by default, but if you are certain
 * there are no circular references in your object, you can save some CPU time
 * by calling clone(obj, false).
 *
 * Caution: if `circular` is false and `parent` contains circular references,
 * your program may enter an infinite loop and crash.
 *
 * @param `parent` - the object to be cloned
 * @param `circular` - set to true if the object to be cloned may contain
 *    circular references. (optional - true by default)
 * @param `depth` - set to a number if the object is only to be cloned to
 *    a particular depth. (optional - defaults to Infinity)
 * @param `prototype` - sets the prototype to be used when cloning an object.
 *    (optional - defaults to parent prototype).
 * @param `includeNonEnumerable` - set to true if the non-enumerable properties
 *    should be cloned as well. Non-enumerable properties on the prototype
 *    chain will be ignored. (optional - false by default)
*/
function clone(parent, circular, depth, prototype, includeNonEnumerable) {
  if (typeof circular === 'object') {
    depth = circular.depth;
    prototype = circular.prototype;
    includeNonEnumerable = circular.includeNonEnumerable;
    circular = circular.circular;
  }
  // maintain two arrays for circular references, where corresponding parents
  // and children have the same index
  var allParents = [];
  var allChildren = [];

  var useBuffer = typeof Buffer != 'undefined';

  if (typeof circular == 'undefined')
    circular = true;

  if (typeof depth == 'undefined')
    depth = Infinity;

  // recurse this function so we don't reset allParents and allChildren
  function _clone(parent, depth) {
    // cloning null always returns null
    if (parent === null)
      return null;

    if (depth === 0)
      return parent;

    var child;
    var proto;
    if (typeof parent != 'object') {
      return parent;
    }

    if (_instanceof(parent, nativeMap)) {
      child = new nativeMap();
    } else if (_instanceof(parent, nativeSet)) {
      child = new nativeSet();
    } else if (_instanceof(parent, nativePromise)) {
      child = new nativePromise(function (resolve, reject) {
        parent.then(function(value) {
          resolve(_clone(value, depth - 1));
        }, function(err) {
          reject(_clone(err, depth - 1));
        });
      });
    } else if (clone.__isArray(parent)) {
      child = [];
    } else if (clone.__isRegExp(parent)) {
      child = new RegExp(parent.source, __getRegExpFlags(parent));
      if (parent.lastIndex) child.lastIndex = parent.lastIndex;
    } else if (clone.__isDate(parent)) {
      child = new Date(parent.getTime());
    } else if (useBuffer && Buffer.isBuffer(parent)) {
      if (Buffer.allocUnsafe) {
        // Node.js >= 4.5.0
        child = Buffer.allocUnsafe(parent.length);
      } else {
        // Older Node.js versions
        child = new Buffer(parent.length);
      }
      parent.copy(child);
      return child;
    } else if (_instanceof(parent, Error)) {
      child = Object.create(parent);
    } else {
      if (typeof prototype == 'undefined') {
        proto = Object.getPrototypeOf(parent);
        child = Object.create(proto);
      }
      else {
        child = Object.create(prototype);
        proto = prototype;
      }
    }

    if (circular) {
      var index = allParents.indexOf(parent);

      if (index != -1) {
        return allChildren[index];
      }
      allParents.push(parent);
      allChildren.push(child);
    }

    if (_instanceof(parent, nativeMap)) {
      parent.forEach(function(value, key) {
        var keyChild = _clone(key, depth - 1);
        var valueChild = _clone(value, depth - 1);
        child.set(keyChild, valueChild);
      });
    }
    if (_instanceof(parent, nativeSet)) {
      parent.forEach(function(value) {
        var entryChild = _clone(value, depth - 1);
        child.add(entryChild);
      });
    }

    for (var i in parent) {
      var attrs;
      if (proto) {
        attrs = Object.getOwnPropertyDescriptor(proto, i);
      }

      if (attrs && attrs.set == null) {
        continue;
      }
      child[i] = _clone(parent[i], depth - 1);
    }

    if (Object.getOwnPropertySymbols) {
      var symbols = Object.getOwnPropertySymbols(parent);
      for (var i = 0; i < symbols.length; i++) {
        // Don't need to worry about cloning a symbol because it is a primitive,
        // like a number or string.
        var symbol = symbols[i];
        var descriptor = Object.getOwnPropertyDescriptor(parent, symbol);
        if (descriptor && !descriptor.enumerable && !includeNonEnumerable) {
          continue;
        }
        child[symbol] = _clone(parent[symbol], depth - 1);
        if (!descriptor.enumerable) {
          Object.defineProperty(child, symbol, {
            enumerable: false
          });
        }
      }
    }

    if (includeNonEnumerable) {
      var allPropertyNames = Object.getOwnPropertyNames(parent);
      for (var i = 0; i < allPropertyNames.length; i++) {
        var propertyName = allPropertyNames[i];
        var descriptor = Object.getOwnPropertyDescriptor(parent, propertyName);
        if (descriptor && descriptor.enumerable) {
          continue;
        }
        child[propertyName] = _clone(parent[propertyName], depth - 1);
        Object.defineProperty(child, propertyName, {
          enumerable: false
        });
      }
    }

    return child;
  }

  return _clone(parent, depth);
}

/**
 * Simple flat clone using prototype, accepts only objects, usefull for property
 * override on FLAT configuration object (no nested props).
 *
 * USE WITH CAUTION! This may not behave as you wish if you do not know how this
 * works.
 */
clone.clonePrototype = function clonePrototype(parent) {
  if (parent === null)
    return null;

  var c = function () {};
  c.prototype = parent;
  return new c();
};

// private utility functions

function __objToStr(o) {
  return Object.prototype.toString.call(o);
}
clone.__objToStr = __objToStr;

function __isDate(o) {
  return typeof o === 'object' && __objToStr(o) === '[object Date]';
}
clone.__isDate = __isDate;

function __isArray(o) {
  return typeof o === 'object' && __objToStr(o) === '[object Array]';
}
clone.__isArray = __isArray;

function __isRegExp(o) {
  return typeof o === 'object' && __objToStr(o) === '[object RegExp]';
}
clone.__isRegExp = __isRegExp;

function __getRegExpFlags(re) {
  var flags = '';
  if (re.global) flags += 'g';
  if (re.ignoreCase) flags += 'i';
  if (re.multiline) flags += 'm';
  return flags;
}
clone.__getRegExpFlags = __getRegExpFlags;

return clone;
})();

if ( true && module.exports) {
  module.exports = clone;
}


/***/ }),

/***/ 99:
/***/ (function(module) {

module.exports = /([A-Z\xC0-\xD6\xD8-\xDE\u0100\u0102\u0104\u0106\u0108\u010A\u010C\u010E\u0110\u0112\u0114\u0116\u0118\u011A\u011C\u011E\u0120\u0122\u0124\u0126\u0128\u012A\u012C\u012E\u0130\u0132\u0134\u0136\u0139\u013B\u013D\u013F\u0141\u0143\u0145\u0147\u014A\u014C\u014E\u0150\u0152\u0154\u0156\u0158\u015A\u015C\u015E\u0160\u0162\u0164\u0166\u0168\u016A\u016C\u016E\u0170\u0172\u0174\u0176\u0178\u0179\u017B\u017D\u0181\u0182\u0184\u0186\u0187\u0189-\u018B\u018E-\u0191\u0193\u0194\u0196-\u0198\u019C\u019D\u019F\u01A0\u01A2\u01A4\u01A6\u01A7\u01A9\u01AC\u01AE\u01AF\u01B1-\u01B3\u01B5\u01B7\u01B8\u01BC\u01C4\u01C7\u01CA\u01CD\u01CF\u01D1\u01D3\u01D5\u01D7\u01D9\u01DB\u01DE\u01E0\u01E2\u01E4\u01E6\u01E8\u01EA\u01EC\u01EE\u01F1\u01F4\u01F6-\u01F8\u01FA\u01FC\u01FE\u0200\u0202\u0204\u0206\u0208\u020A\u020C\u020E\u0210\u0212\u0214\u0216\u0218\u021A\u021C\u021E\u0220\u0222\u0224\u0226\u0228\u022A\u022C\u022E\u0230\u0232\u023A\u023B\u023D\u023E\u0241\u0243-\u0246\u0248\u024A\u024C\u024E\u0370\u0372\u0376\u037F\u0386\u0388-\u038A\u038C\u038E\u038F\u0391-\u03A1\u03A3-\u03AB\u03CF\u03D2-\u03D4\u03D8\u03DA\u03DC\u03DE\u03E0\u03E2\u03E4\u03E6\u03E8\u03EA\u03EC\u03EE\u03F4\u03F7\u03F9\u03FA\u03FD-\u042F\u0460\u0462\u0464\u0466\u0468\u046A\u046C\u046E\u0470\u0472\u0474\u0476\u0478\u047A\u047C\u047E\u0480\u048A\u048C\u048E\u0490\u0492\u0494\u0496\u0498\u049A\u049C\u049E\u04A0\u04A2\u04A4\u04A6\u04A8\u04AA\u04AC\u04AE\u04B0\u04B2\u04B4\u04B6\u04B8\u04BA\u04BC\u04BE\u04C0\u04C1\u04C3\u04C5\u04C7\u04C9\u04CB\u04CD\u04D0\u04D2\u04D4\u04D6\u04D8\u04DA\u04DC\u04DE\u04E0\u04E2\u04E4\u04E6\u04E8\u04EA\u04EC\u04EE\u04F0\u04F2\u04F4\u04F6\u04F8\u04FA\u04FC\u04FE\u0500\u0502\u0504\u0506\u0508\u050A\u050C\u050E\u0510\u0512\u0514\u0516\u0518\u051A\u051C\u051E\u0520\u0522\u0524\u0526\u0528\u052A\u052C\u052E\u0531-\u0556\u10A0-\u10C5\u10C7\u10CD\u13A0-\u13F5\u1E00\u1E02\u1E04\u1E06\u1E08\u1E0A\u1E0C\u1E0E\u1E10\u1E12\u1E14\u1E16\u1E18\u1E1A\u1E1C\u1E1E\u1E20\u1E22\u1E24\u1E26\u1E28\u1E2A\u1E2C\u1E2E\u1E30\u1E32\u1E34\u1E36\u1E38\u1E3A\u1E3C\u1E3E\u1E40\u1E42\u1E44\u1E46\u1E48\u1E4A\u1E4C\u1E4E\u1E50\u1E52\u1E54\u1E56\u1E58\u1E5A\u1E5C\u1E5E\u1E60\u1E62\u1E64\u1E66\u1E68\u1E6A\u1E6C\u1E6E\u1E70\u1E72\u1E74\u1E76\u1E78\u1E7A\u1E7C\u1E7E\u1E80\u1E82\u1E84\u1E86\u1E88\u1E8A\u1E8C\u1E8E\u1E90\u1E92\u1E94\u1E9E\u1EA0\u1EA2\u1EA4\u1EA6\u1EA8\u1EAA\u1EAC\u1EAE\u1EB0\u1EB2\u1EB4\u1EB6\u1EB8\u1EBA\u1EBC\u1EBE\u1EC0\u1EC2\u1EC4\u1EC6\u1EC8\u1ECA\u1ECC\u1ECE\u1ED0\u1ED2\u1ED4\u1ED6\u1ED8\u1EDA\u1EDC\u1EDE\u1EE0\u1EE2\u1EE4\u1EE6\u1EE8\u1EEA\u1EEC\u1EEE\u1EF0\u1EF2\u1EF4\u1EF6\u1EF8\u1EFA\u1EFC\u1EFE\u1F08-\u1F0F\u1F18-\u1F1D\u1F28-\u1F2F\u1F38-\u1F3F\u1F48-\u1F4D\u1F59\u1F5B\u1F5D\u1F5F\u1F68-\u1F6F\u1FB8-\u1FBB\u1FC8-\u1FCB\u1FD8-\u1FDB\u1FE8-\u1FEC\u1FF8-\u1FFB\u2102\u2107\u210B-\u210D\u2110-\u2112\u2115\u2119-\u211D\u2124\u2126\u2128\u212A-\u212D\u2130-\u2133\u213E\u213F\u2145\u2183\u2C00-\u2C2E\u2C60\u2C62-\u2C64\u2C67\u2C69\u2C6B\u2C6D-\u2C70\u2C72\u2C75\u2C7E-\u2C80\u2C82\u2C84\u2C86\u2C88\u2C8A\u2C8C\u2C8E\u2C90\u2C92\u2C94\u2C96\u2C98\u2C9A\u2C9C\u2C9E\u2CA0\u2CA2\u2CA4\u2CA6\u2CA8\u2CAA\u2CAC\u2CAE\u2CB0\u2CB2\u2CB4\u2CB6\u2CB8\u2CBA\u2CBC\u2CBE\u2CC0\u2CC2\u2CC4\u2CC6\u2CC8\u2CCA\u2CCC\u2CCE\u2CD0\u2CD2\u2CD4\u2CD6\u2CD8\u2CDA\u2CDC\u2CDE\u2CE0\u2CE2\u2CEB\u2CED\u2CF2\uA640\uA642\uA644\uA646\uA648\uA64A\uA64C\uA64E\uA650\uA652\uA654\uA656\uA658\uA65A\uA65C\uA65E\uA660\uA662\uA664\uA666\uA668\uA66A\uA66C\uA680\uA682\uA684\uA686\uA688\uA68A\uA68C\uA68E\uA690\uA692\uA694\uA696\uA698\uA69A\uA722\uA724\uA726\uA728\uA72A\uA72C\uA72E\uA732\uA734\uA736\uA738\uA73A\uA73C\uA73E\uA740\uA742\uA744\uA746\uA748\uA74A\uA74C\uA74E\uA750\uA752\uA754\uA756\uA758\uA75A\uA75C\uA75E\uA760\uA762\uA764\uA766\uA768\uA76A\uA76C\uA76E\uA779\uA77B\uA77D\uA77E\uA780\uA782\uA784\uA786\uA78B\uA78D\uA790\uA792\uA796\uA798\uA79A\uA79C\uA79E\uA7A0\uA7A2\uA7A4\uA7A6\uA7A8\uA7AA-\uA7AD\uA7B0-\uA7B4\uA7B6\uFF21-\uFF3A])([A-Z\xC0-\xD6\xD8-\xDE\u0100\u0102\u0104\u0106\u0108\u010A\u010C\u010E\u0110\u0112\u0114\u0116\u0118\u011A\u011C\u011E\u0120\u0122\u0124\u0126\u0128\u012A\u012C\u012E\u0130\u0132\u0134\u0136\u0139\u013B\u013D\u013F\u0141\u0143\u0145\u0147\u014A\u014C\u014E\u0150\u0152\u0154\u0156\u0158\u015A\u015C\u015E\u0160\u0162\u0164\u0166\u0168\u016A\u016C\u016E\u0170\u0172\u0174\u0176\u0178\u0179\u017B\u017D\u0181\u0182\u0184\u0186\u0187\u0189-\u018B\u018E-\u0191\u0193\u0194\u0196-\u0198\u019C\u019D\u019F\u01A0\u01A2\u01A4\u01A6\u01A7\u01A9\u01AC\u01AE\u01AF\u01B1-\u01B3\u01B5\u01B7\u01B8\u01BC\u01C4\u01C7\u01CA\u01CD\u01CF\u01D1\u01D3\u01D5\u01D7\u01D9\u01DB\u01DE\u01E0\u01E2\u01E4\u01E6\u01E8\u01EA\u01EC\u01EE\u01F1\u01F4\u01F6-\u01F8\u01FA\u01FC\u01FE\u0200\u0202\u0204\u0206\u0208\u020A\u020C\u020E\u0210\u0212\u0214\u0216\u0218\u021A\u021C\u021E\u0220\u0222\u0224\u0226\u0228\u022A\u022C\u022E\u0230\u0232\u023A\u023B\u023D\u023E\u0241\u0243-\u0246\u0248\u024A\u024C\u024E\u0370\u0372\u0376\u037F\u0386\u0388-\u038A\u038C\u038E\u038F\u0391-\u03A1\u03A3-\u03AB\u03CF\u03D2-\u03D4\u03D8\u03DA\u03DC\u03DE\u03E0\u03E2\u03E4\u03E6\u03E8\u03EA\u03EC\u03EE\u03F4\u03F7\u03F9\u03FA\u03FD-\u042F\u0460\u0462\u0464\u0466\u0468\u046A\u046C\u046E\u0470\u0472\u0474\u0476\u0478\u047A\u047C\u047E\u0480\u048A\u048C\u048E\u0490\u0492\u0494\u0496\u0498\u049A\u049C\u049E\u04A0\u04A2\u04A4\u04A6\u04A8\u04AA\u04AC\u04AE\u04B0\u04B2\u04B4\u04B6\u04B8\u04BA\u04BC\u04BE\u04C0\u04C1\u04C3\u04C5\u04C7\u04C9\u04CB\u04CD\u04D0\u04D2\u04D4\u04D6\u04D8\u04DA\u04DC\u04DE\u04E0\u04E2\u04E4\u04E6\u04E8\u04EA\u04EC\u04EE\u04F0\u04F2\u04F4\u04F6\u04F8\u04FA\u04FC\u04FE\u0500\u0502\u0504\u0506\u0508\u050A\u050C\u050E\u0510\u0512\u0514\u0516\u0518\u051A\u051C\u051E\u0520\u0522\u0524\u0526\u0528\u052A\u052C\u052E\u0531-\u0556\u10A0-\u10C5\u10C7\u10CD\u13A0-\u13F5\u1E00\u1E02\u1E04\u1E06\u1E08\u1E0A\u1E0C\u1E0E\u1E10\u1E12\u1E14\u1E16\u1E18\u1E1A\u1E1C\u1E1E\u1E20\u1E22\u1E24\u1E26\u1E28\u1E2A\u1E2C\u1E2E\u1E30\u1E32\u1E34\u1E36\u1E38\u1E3A\u1E3C\u1E3E\u1E40\u1E42\u1E44\u1E46\u1E48\u1E4A\u1E4C\u1E4E\u1E50\u1E52\u1E54\u1E56\u1E58\u1E5A\u1E5C\u1E5E\u1E60\u1E62\u1E64\u1E66\u1E68\u1E6A\u1E6C\u1E6E\u1E70\u1E72\u1E74\u1E76\u1E78\u1E7A\u1E7C\u1E7E\u1E80\u1E82\u1E84\u1E86\u1E88\u1E8A\u1E8C\u1E8E\u1E90\u1E92\u1E94\u1E9E\u1EA0\u1EA2\u1EA4\u1EA6\u1EA8\u1EAA\u1EAC\u1EAE\u1EB0\u1EB2\u1EB4\u1EB6\u1EB8\u1EBA\u1EBC\u1EBE\u1EC0\u1EC2\u1EC4\u1EC6\u1EC8\u1ECA\u1ECC\u1ECE\u1ED0\u1ED2\u1ED4\u1ED6\u1ED8\u1EDA\u1EDC\u1EDE\u1EE0\u1EE2\u1EE4\u1EE6\u1EE8\u1EEA\u1EEC\u1EEE\u1EF0\u1EF2\u1EF4\u1EF6\u1EF8\u1EFA\u1EFC\u1EFE\u1F08-\u1F0F\u1F18-\u1F1D\u1F28-\u1F2F\u1F38-\u1F3F\u1F48-\u1F4D\u1F59\u1F5B\u1F5D\u1F5F\u1F68-\u1F6F\u1FB8-\u1FBB\u1FC8-\u1FCB\u1FD8-\u1FDB\u1FE8-\u1FEC\u1FF8-\u1FFB\u2102\u2107\u210B-\u210D\u2110-\u2112\u2115\u2119-\u211D\u2124\u2126\u2128\u212A-\u212D\u2130-\u2133\u213E\u213F\u2145\u2183\u2C00-\u2C2E\u2C60\u2C62-\u2C64\u2C67\u2C69\u2C6B\u2C6D-\u2C70\u2C72\u2C75\u2C7E-\u2C80\u2C82\u2C84\u2C86\u2C88\u2C8A\u2C8C\u2C8E\u2C90\u2C92\u2C94\u2C96\u2C98\u2C9A\u2C9C\u2C9E\u2CA0\u2CA2\u2CA4\u2CA6\u2CA8\u2CAA\u2CAC\u2CAE\u2CB0\u2CB2\u2CB4\u2CB6\u2CB8\u2CBA\u2CBC\u2CBE\u2CC0\u2CC2\u2CC4\u2CC6\u2CC8\u2CCA\u2CCC\u2CCE\u2CD0\u2CD2\u2CD4\u2CD6\u2CD8\u2CDA\u2CDC\u2CDE\u2CE0\u2CE2\u2CEB\u2CED\u2CF2\uA640\uA642\uA644\uA646\uA648\uA64A\uA64C\uA64E\uA650\uA652\uA654\uA656\uA658\uA65A\uA65C\uA65E\uA660\uA662\uA664\uA666\uA668\uA66A\uA66C\uA680\uA682\uA684\uA686\uA688\uA68A\uA68C\uA68E\uA690\uA692\uA694\uA696\uA698\uA69A\uA722\uA724\uA726\uA728\uA72A\uA72C\uA72E\uA732\uA734\uA736\uA738\uA73A\uA73C\uA73E\uA740\uA742\uA744\uA746\uA748\uA74A\uA74C\uA74E\uA750\uA752\uA754\uA756\uA758\uA75A\uA75C\uA75E\uA760\uA762\uA764\uA766\uA768\uA76A\uA76C\uA76E\uA779\uA77B\uA77D\uA77E\uA780\uA782\uA784\uA786\uA78B\uA78D\uA790\uA792\uA796\uA798\uA79A\uA79C\uA79E\uA7A0\uA7A2\uA7A4\uA7A6\uA7A8\uA7AA-\uA7AD\uA7B0-\uA7B4\uA7B6\uFF21-\uFF3A][a-z\xB5\xDF-\xF6\xF8-\xFF\u0101\u0103\u0105\u0107\u0109\u010B\u010D\u010F\u0111\u0113\u0115\u0117\u0119\u011B\u011D\u011F\u0121\u0123\u0125\u0127\u0129\u012B\u012D\u012F\u0131\u0133\u0135\u0137\u0138\u013A\u013C\u013E\u0140\u0142\u0144\u0146\u0148\u0149\u014B\u014D\u014F\u0151\u0153\u0155\u0157\u0159\u015B\u015D\u015F\u0161\u0163\u0165\u0167\u0169\u016B\u016D\u016F\u0171\u0173\u0175\u0177\u017A\u017C\u017E-\u0180\u0183\u0185\u0188\u018C\u018D\u0192\u0195\u0199-\u019B\u019E\u01A1\u01A3\u01A5\u01A8\u01AA\u01AB\u01AD\u01B0\u01B4\u01B6\u01B9\u01BA\u01BD-\u01BF\u01C6\u01C9\u01CC\u01CE\u01D0\u01D2\u01D4\u01D6\u01D8\u01DA\u01DC\u01DD\u01DF\u01E1\u01E3\u01E5\u01E7\u01E9\u01EB\u01ED\u01EF\u01F0\u01F3\u01F5\u01F9\u01FB\u01FD\u01FF\u0201\u0203\u0205\u0207\u0209\u020B\u020D\u020F\u0211\u0213\u0215\u0217\u0219\u021B\u021D\u021F\u0221\u0223\u0225\u0227\u0229\u022B\u022D\u022F\u0231\u0233-\u0239\u023C\u023F\u0240\u0242\u0247\u0249\u024B\u024D\u024F-\u0293\u0295-\u02AF\u0371\u0373\u0377\u037B-\u037D\u0390\u03AC-\u03CE\u03D0\u03D1\u03D5-\u03D7\u03D9\u03DB\u03DD\u03DF\u03E1\u03E3\u03E5\u03E7\u03E9\u03EB\u03ED\u03EF-\u03F3\u03F5\u03F8\u03FB\u03FC\u0430-\u045F\u0461\u0463\u0465\u0467\u0469\u046B\u046D\u046F\u0471\u0473\u0475\u0477\u0479\u047B\u047D\u047F\u0481\u048B\u048D\u048F\u0491\u0493\u0495\u0497\u0499\u049B\u049D\u049F\u04A1\u04A3\u04A5\u04A7\u04A9\u04AB\u04AD\u04AF\u04B1\u04B3\u04B5\u04B7\u04B9\u04BB\u04BD\u04BF\u04C2\u04C4\u04C6\u04C8\u04CA\u04CC\u04CE\u04CF\u04D1\u04D3\u04D5\u04D7\u04D9\u04DB\u04DD\u04DF\u04E1\u04E3\u04E5\u04E7\u04E9\u04EB\u04ED\u04EF\u04F1\u04F3\u04F5\u04F7\u04F9\u04FB\u04FD\u04FF\u0501\u0503\u0505\u0507\u0509\u050B\u050D\u050F\u0511\u0513\u0515\u0517\u0519\u051B\u051D\u051F\u0521\u0523\u0525\u0527\u0529\u052B\u052D\u052F\u0561-\u0587\u13F8-\u13FD\u1D00-\u1D2B\u1D6B-\u1D77\u1D79-\u1D9A\u1E01\u1E03\u1E05\u1E07\u1E09\u1E0B\u1E0D\u1E0F\u1E11\u1E13\u1E15\u1E17\u1E19\u1E1B\u1E1D\u1E1F\u1E21\u1E23\u1E25\u1E27\u1E29\u1E2B\u1E2D\u1E2F\u1E31\u1E33\u1E35\u1E37\u1E39\u1E3B\u1E3D\u1E3F\u1E41\u1E43\u1E45\u1E47\u1E49\u1E4B\u1E4D\u1E4F\u1E51\u1E53\u1E55\u1E57\u1E59\u1E5B\u1E5D\u1E5F\u1E61\u1E63\u1E65\u1E67\u1E69\u1E6B\u1E6D\u1E6F\u1E71\u1E73\u1E75\u1E77\u1E79\u1E7B\u1E7D\u1E7F\u1E81\u1E83\u1E85\u1E87\u1E89\u1E8B\u1E8D\u1E8F\u1E91\u1E93\u1E95-\u1E9D\u1E9F\u1EA1\u1EA3\u1EA5\u1EA7\u1EA9\u1EAB\u1EAD\u1EAF\u1EB1\u1EB3\u1EB5\u1EB7\u1EB9\u1EBB\u1EBD\u1EBF\u1EC1\u1EC3\u1EC5\u1EC7\u1EC9\u1ECB\u1ECD\u1ECF\u1ED1\u1ED3\u1ED5\u1ED7\u1ED9\u1EDB\u1EDD\u1EDF\u1EE1\u1EE3\u1EE5\u1EE7\u1EE9\u1EEB\u1EED\u1EEF\u1EF1\u1EF3\u1EF5\u1EF7\u1EF9\u1EFB\u1EFD\u1EFF-\u1F07\u1F10-\u1F15\u1F20-\u1F27\u1F30-\u1F37\u1F40-\u1F45\u1F50-\u1F57\u1F60-\u1F67\u1F70-\u1F7D\u1F80-\u1F87\u1F90-\u1F97\u1FA0-\u1FA7\u1FB0-\u1FB4\u1FB6\u1FB7\u1FBE\u1FC2-\u1FC4\u1FC6\u1FC7\u1FD0-\u1FD3\u1FD6\u1FD7\u1FE0-\u1FE7\u1FF2-\u1FF4\u1FF6\u1FF7\u210A\u210E\u210F\u2113\u212F\u2134\u2139\u213C\u213D\u2146-\u2149\u214E\u2184\u2C30-\u2C5E\u2C61\u2C65\u2C66\u2C68\u2C6A\u2C6C\u2C71\u2C73\u2C74\u2C76-\u2C7B\u2C81\u2C83\u2C85\u2C87\u2C89\u2C8B\u2C8D\u2C8F\u2C91\u2C93\u2C95\u2C97\u2C99\u2C9B\u2C9D\u2C9F\u2CA1\u2CA3\u2CA5\u2CA7\u2CA9\u2CAB\u2CAD\u2CAF\u2CB1\u2CB3\u2CB5\u2CB7\u2CB9\u2CBB\u2CBD\u2CBF\u2CC1\u2CC3\u2CC5\u2CC7\u2CC9\u2CCB\u2CCD\u2CCF\u2CD1\u2CD3\u2CD5\u2CD7\u2CD9\u2CDB\u2CDD\u2CDF\u2CE1\u2CE3\u2CE4\u2CEC\u2CEE\u2CF3\u2D00-\u2D25\u2D27\u2D2D\uA641\uA643\uA645\uA647\uA649\uA64B\uA64D\uA64F\uA651\uA653\uA655\uA657\uA659\uA65B\uA65D\uA65F\uA661\uA663\uA665\uA667\uA669\uA66B\uA66D\uA681\uA683\uA685\uA687\uA689\uA68B\uA68D\uA68F\uA691\uA693\uA695\uA697\uA699\uA69B\uA723\uA725\uA727\uA729\uA72B\uA72D\uA72F-\uA731\uA733\uA735\uA737\uA739\uA73B\uA73D\uA73F\uA741\uA743\uA745\uA747\uA749\uA74B\uA74D\uA74F\uA751\uA753\uA755\uA757\uA759\uA75B\uA75D\uA75F\uA761\uA763\uA765\uA767\uA769\uA76B\uA76D\uA76F\uA771-\uA778\uA77A\uA77C\uA77F\uA781\uA783\uA785\uA787\uA78C\uA78E\uA791\uA793-\uA795\uA797\uA799\uA79B\uA79D\uA79F\uA7A1\uA7A3\uA7A5\uA7A7\uA7A9\uA7B5\uA7B7\uA7FA\uAB30-\uAB5A\uAB60-\uAB65\uAB70-\uABBF\uFB00-\uFB06\uFB13-\uFB17\uFF41-\uFF5A])/g


/***/ }),

/***/ 189:
/***/ (function(__unusedmodule, exports, __webpack_require__) {

"use strict";

var __createBinding = (this && this.__createBinding) || (Object.create ? (function(o, m, k, k2) {
    if (k2 === undefined) k2 = k;
    Object.defineProperty(o, k2, { enumerable: true, get: function() { return m[k]; } });
}) : (function(o, m, k, k2) {
    if (k2 === undefined) k2 = k;
    o[k2] = m[k];
}));
var __setModuleDefault = (this && this.__setModuleDefault) || (Object.create ? (function(o, v) {
    Object.defineProperty(o, "default", { enumerable: true, value: v });
}) : function(o, v) {
    o["default"] = v;
});
var __importStar = (this && this.__importStar) || function (mod) {
    if (mod && mod.__esModule) return mod;
    var result = {};
    if (mod != null) for (var k in mod) if (k !== "default" && Object.hasOwnProperty.call(mod, k)) __createBinding(result, mod, k);
    __setModuleDefault(result, mod);
    return result;
};
var __exportStar = (this && this.__exportStar) || function(m, exports) {
    for (var p in m) if (p !== "default" && !exports.hasOwnProperty(p)) __createBinding(exports, m, p);
};
var __importDefault = (this && this.__importDefault) || function (mod) {
    return (mod && mod.__esModule) ? mod : { "default": mod };
};
Object.defineProperty(exports, "__esModule", { value: true });
exports.IssueList = exports.getProjectStageIssues = exports.ProjectStages = exports.fuzzyMatch = exports.sumCardProperty = exports.getStringFromLabel = exports.getCountFromLabel = exports.filterByLabel = exports.repoPropsFromUrl = void 0;
const clone_1 = __importDefault(__webpack_require__(97));
const moment_1 = __importDefault(__webpack_require__(431));
const url = __importStar(__webpack_require__(835));
// TODO: separate npm module.  for now it's a file till we flush out
__exportStar(__webpack_require__(385), exports);
function repoPropsFromUrl(htmlUrl) {
    const rUrl = new url.URL(htmlUrl);
    const parts = rUrl.pathname.split('/').filter(e => e);
    return {
        owner: parts[0],
        repo: parts[1]
    };
}
exports.repoPropsFromUrl = repoPropsFromUrl;
//
// filter cards by label
//
function filterByLabel(issues, name) {
    return issues.filter(card => card.labels.findIndex(label => label.name.trim().toLowerCase() === name.toLowerCase()) >= 0);
}
exports.filterByLabel = filterByLabel;
//
// Get number from a label by regex.
// e.g. get 2 from label "2-wip", new RegExp("(\\d+)-wip")
// returns NaN if no labels match
//
function getCountFromLabel(card, re) {
    let num = NaN;
    for (const label of card.labels) {
        const matches = label.name.match(re);
        if (matches && matches.length > 0) {
            num = parseInt(matches[1]);
            if (num) {
                break;
            }
        }
    }
    return num;
}
exports.getCountFromLabel = getCountFromLabel;
function getStringFromLabel(card, re) {
    let str = '';
<<<<<<< HEAD
    for (let label of card.labels) {
        let matches = label.name.trim().match(re);
=======
    for (const label of card.labels) {
        const matches = label.name.match(re);
>>>>>>> 742239dc
        if (matches && matches.length > 0) {
            str = matches[0];
            if (str) {
                break;
            }
        }
    }
    if (str) {
        str = str.trim();
    }
    return str;
}
exports.getStringFromLabel = getStringFromLabel;
function sumCardProperty(cards, prop) {
    return cards.reduce((a, b) => a + (b[prop] || 0), 0);
}
exports.sumCardProperty = sumCardProperty;
function fuzzyMatch(content, match) {
    let matchWords = match.match(/[a-zA-Z0-9]+/g);
    matchWords = matchWords.map(item => item.toLowerCase());
    let contentWords = content.match(/[a-zA-Z0-9]+/g);
    contentWords = contentWords.map(item => item.toLowerCase());
    let isMatch = true;
    for (const matchWord of matchWords) {
        if (contentWords.indexOf(matchWord) === -1) {
            isMatch = false;
            break;
        }
    }
    return isMatch;
}
exports.fuzzyMatch = fuzzyMatch;
// stages more discoverable
exports.ProjectStages = {
    Proposed: 'Proposed',
    Accepted: 'Accepted',
    InProgress: 'In-Progress',
    Done: 'Done',
    Missing: 'Missing'
};
function getProjectStageIssues(issues) {
    const projIssues = {};
    for (const projIssue of issues) {
        const stage = projIssue['project_stage'];
        if (!stage) {
            // the engine will handle and add to an issues list
            continue;
        }
        if (!projIssues[stage]) {
            projIssues[stage] = [];
        }
        projIssues[stage].push(projIssue);
    }
    return projIssues;
}
exports.getProjectStageIssues = getProjectStageIssues;
const stageLevel = {
    None: 0,
    Proposed: 1,
    Accepted: 2,
    'In-Progress': 3,
    Done: 4,
    Unmapped: 5
};
class IssueList {
    constructor(identifier) {
        // keep in order indexed by level above
        // TODO: unify both to avoid out of sync problems
        this.stageAtNames = [
            'none',
            'project_proposed_at',
            'project_accepted_at',
            'project_in_progress_at',
            'project_done_at'
        ];
        this.seen = new Map();
        this.identifier = identifier;
        this.items = [];
    }
    // returns whether any were added
    add(data) {
        this.processed = null;
        let added = false;
        if (Array.isArray(data)) {
            for (const item of data) {
                const res = this.add_item(item);
                if (!added) {
                    added = res;
                }
            }
        }
        else {
            return this.add_item(data);
        }
        return added;
    }
    add_item(item) {
        const id = this.identifier(item);
        if (!this.seen.has(id)) {
            this.items.push(item);
            this.seen.set(id, item);
            return true;
        }
        return false;
    }
    getItem(identifier) {
        return this.seen.get(identifier);
    }
    getItems() {
        if (this.processed) {
            return this.processed;
        }
        // call process
        for (const item of this.items) {
            this.processStages(item);
        }
        this.processed = this.items;
        return this.processed;
    }
    //
    // Gets an issue from a number of days, hours ago.
    // Clones the issue and Replays events (labels, column moves, milestones)
    // and reprocesses the stages.
    // If the issue doesn't exist in the list, returns null
    //
    getItemAsof(identifier, datetime) {
        console.log(`getting asof ${datetime} : ${identifier}`);
        let issue = this.getItem(identifier);
        if (!issue) {
            return issue;
        }
        issue = clone_1.default(issue);
        const momentAgo = moment_1.default(datetime);
        // clear everything we're going to re-apply
        issue.labels = [];
        delete issue.project_added_at;
        delete issue.project_proposed_at;
        delete issue.project_in_progress_at;
        delete issue.project_accepted_at;
        delete issue.project_done_at;
        delete issue.project_stage;
        delete issue.closed_at;
        // stages and labels
        const filteredEvents = [];
        const labelMap = {};
        if (issue.events) {
            for (const event of issue.events) {
                if (moment_1.default(event.created_at).isAfter(momentAgo)) {
                    continue;
                }
                filteredEvents.push(event);
                if (event.event === 'labeled') {
                    labelMap[event.label.name] = event.label;
                }
                else if (event.event === 'unlabeled') {
                    delete labelMap[event.label.name];
                }
                if (event.event === 'closed') {
                    issue.closed_at = event.created_at;
                }
                if (event.event === 'reopened') {
                    delete issue.closed_at;
                }
            }
        }
        issue.events = filteredEvents;
        for (const labelName in labelMap) {
            issue.labels.push(labelMap[labelName]);
        }
        this.processStages(issue);
        // comments
        const filteredComments = [];
        for (const comment of issue.comments) {
            if (moment_1.default(comment.created_at).isAfter(momentAgo)) {
                continue;
            }
            filteredComments.push(comment);
        }
        issue.comments = filteredComments;
        return issue;
    }
    //
    // Process the events to set project specific fields like project_done_at, project_in_progress_at, etc
    // Call initially and then call again if events are filtered (get issue asof)
    //
    processStages(issue) {
        console.log(`Processing stages for ${issue.html_url}`);
        // card events should be in order chronologically
        let currentStage;
        let doneTime;
        let addedTime;
        const tempLabels = {};
        if (issue.events) {
            for (const event of issue.events) {
                let eventDateTime;
                if (event.created_at) {
                    eventDateTime = event.created_at;
                }
                //
                // Process Project Stages
                //
                let toStage;
                let toLevel;
                let fromStage;
                let fromLevel = 0;
                if (event.project_card && event.project_card.column_name) {
                    if (!addedTime) {
                        addedTime = eventDateTime;
                    }
                    if (!event.project_card.stage_name) {
                        throw new Error(`stage_name should have been set already for ${event.project_card.column_name}`);
                    }
                    toStage = event.project_card.stage_name;
                    toLevel = stageLevel[toStage];
                    currentStage = toStage;
                }
                if (event.project_card && event.project_card.previous_column_name) {
                    if (!event.project_card.previous_stage_name) {
                        throw new Error(`previous_stage_name should have been set already for ${event.project_card.previous_column_name}`);
                    }
                    fromStage = event.project_card.previous_stage_name;
                    fromLevel = stageLevel[fromStage];
                }
                // last occurence of moving to these columns from a lesser or no column
                // example. if moved to accepted from proposed (or less),
                //      then in-progress (greater) and then back to accepted, first wins
                if (toStage === 'Proposed' ||
                    toStage === 'Accepted' ||
                    toStage === 'In-Progress') {
                    if (toLevel > fromLevel) {
                        issue[this.stageAtNames[toLevel]] = eventDateTime;
                    }
                    //moving back, clear the stage at dates up to fromLevel
                    else if (toLevel < fromLevel) {
                        for (let i = toLevel + 1; i <= fromLevel; i++) {
                            delete issue[this.stageAtNames[i]];
                        }
                    }
                }
                if (toStage === 'Done') {
                    doneTime = eventDateTime;
                }
            }
            // done_at and blocked_at is only set if it's currently at that stage
            if (currentStage === 'Done') {
                issue.project_done_at = doneTime;
                console.log(`project_done_at: ${issue.project_done_at}`);
            }
            if (addedTime) {
                issue.project_added_at = addedTime;
                console.log(`project_added_at: ${issue.project_added_at}`);
            }
            issue.project_stage = currentStage;
            console.log(`project_stage: ${issue.project_stage}`);
        }
    }
}
exports.IssueList = IssueList;


/***/ }),

/***/ 205:
/***/ (function(module) {

/**
 * Special language-specific overrides.
 *
 * Source: ftp://ftp.unicode.org/Public/UCD/latest/ucd/SpecialCasing.txt
 *
 * @type {Object}
 */
var LANGUAGES = {
  tr: {
    regexp: /\u0130|\u0049|\u0049\u0307/g,
    map: {
      '\u0130': '\u0069',
      '\u0049': '\u0131',
      '\u0049\u0307': '\u0069'
    }
  },
  az: {
    regexp: /[\u0130]/g,
    map: {
      '\u0130': '\u0069',
      '\u0049': '\u0131',
      '\u0049\u0307': '\u0069'
    }
  },
  lt: {
    regexp: /[\u0049\u004A\u012E\u00CC\u00CD\u0128]/g,
    map: {
      '\u0049': '\u0069\u0307',
      '\u004A': '\u006A\u0307',
      '\u012E': '\u012F\u0307',
      '\u00CC': '\u0069\u0307\u0300',
      '\u00CD': '\u0069\u0307\u0301',
      '\u0128': '\u0069\u0307\u0303'
    }
  }
}

/**
 * Lowercase a string.
 *
 * @param  {String} str
 * @return {String}
 */
module.exports = function (str, locale) {
  var lang = LANGUAGES[locale]

  str = str == null ? '' : String(str)

  if (lang) {
    str = str.replace(lang.regexp, function (m) { return lang.map[m] })
  }

  return str.toLowerCase()
}


/***/ }),

/***/ 234:
/***/ (function(module, __unusedexports, __webpack_require__) {

var lowerCase = __webpack_require__(205)

var NON_WORD_REGEXP = __webpack_require__(267)
var CAMEL_CASE_REGEXP = __webpack_require__(751)
var CAMEL_CASE_UPPER_REGEXP = __webpack_require__(99)

/**
 * Sentence case a string.
 *
 * @param  {string} str
 * @param  {string} locale
 * @param  {string} replacement
 * @return {string}
 */
module.exports = function (str, locale, replacement) {
  if (str == null) {
    return ''
  }

  replacement = typeof replacement !== 'string' ? ' ' : replacement

  function replace (match, index, value) {
    if (index === 0 || index === (value.length - match.length)) {
      return ''
    }

    return replacement
  }

  str = String(str)
    // Support camel case ("camelCase" -> "camel Case").
    .replace(CAMEL_CASE_REGEXP, '$1 $2')
    // Support odd camel case ("CAMELCase" -> "CAMEL Case").
    .replace(CAMEL_CASE_UPPER_REGEXP, '$1 $2')
    // Remove all non-word characters and replace with a single space.
    .replace(NON_WORD_REGEXP, replace)

  // Lower case the entire string.
  return lowerCase(str, locale)
}


/***/ }),

/***/ 267:
/***/ (function(module) {

module.exports = /[^A-Za-z\xAA\xB5\xBA\xC0-\xD6\xD8-\xF6\xF8-\u02C1\u02C6-\u02D1\u02E0-\u02E4\u02EC\u02EE\u0370-\u0374\u0376\u0377\u037A-\u037D\u037F\u0386\u0388-\u038A\u038C\u038E-\u03A1\u03A3-\u03F5\u03F7-\u0481\u048A-\u052F\u0531-\u0556\u0559\u0561-\u0587\u05D0-\u05EA\u05F0-\u05F2\u0620-\u064A\u066E\u066F\u0671-\u06D3\u06D5\u06E5\u06E6\u06EE\u06EF\u06FA-\u06FC\u06FF\u0710\u0712-\u072F\u074D-\u07A5\u07B1\u07CA-\u07EA\u07F4\u07F5\u07FA\u0800-\u0815\u081A\u0824\u0828\u0840-\u0858\u08A0-\u08B4\u0904-\u0939\u093D\u0950\u0958-\u0961\u0971-\u0980\u0985-\u098C\u098F\u0990\u0993-\u09A8\u09AA-\u09B0\u09B2\u09B6-\u09B9\u09BD\u09CE\u09DC\u09DD\u09DF-\u09E1\u09F0\u09F1\u0A05-\u0A0A\u0A0F\u0A10\u0A13-\u0A28\u0A2A-\u0A30\u0A32\u0A33\u0A35\u0A36\u0A38\u0A39\u0A59-\u0A5C\u0A5E\u0A72-\u0A74\u0A85-\u0A8D\u0A8F-\u0A91\u0A93-\u0AA8\u0AAA-\u0AB0\u0AB2\u0AB3\u0AB5-\u0AB9\u0ABD\u0AD0\u0AE0\u0AE1\u0AF9\u0B05-\u0B0C\u0B0F\u0B10\u0B13-\u0B28\u0B2A-\u0B30\u0B32\u0B33\u0B35-\u0B39\u0B3D\u0B5C\u0B5D\u0B5F-\u0B61\u0B71\u0B83\u0B85-\u0B8A\u0B8E-\u0B90\u0B92-\u0B95\u0B99\u0B9A\u0B9C\u0B9E\u0B9F\u0BA3\u0BA4\u0BA8-\u0BAA\u0BAE-\u0BB9\u0BD0\u0C05-\u0C0C\u0C0E-\u0C10\u0C12-\u0C28\u0C2A-\u0C39\u0C3D\u0C58-\u0C5A\u0C60\u0C61\u0C85-\u0C8C\u0C8E-\u0C90\u0C92-\u0CA8\u0CAA-\u0CB3\u0CB5-\u0CB9\u0CBD\u0CDE\u0CE0\u0CE1\u0CF1\u0CF2\u0D05-\u0D0C\u0D0E-\u0D10\u0D12-\u0D3A\u0D3D\u0D4E\u0D5F-\u0D61\u0D7A-\u0D7F\u0D85-\u0D96\u0D9A-\u0DB1\u0DB3-\u0DBB\u0DBD\u0DC0-\u0DC6\u0E01-\u0E30\u0E32\u0E33\u0E40-\u0E46\u0E81\u0E82\u0E84\u0E87\u0E88\u0E8A\u0E8D\u0E94-\u0E97\u0E99-\u0E9F\u0EA1-\u0EA3\u0EA5\u0EA7\u0EAA\u0EAB\u0EAD-\u0EB0\u0EB2\u0EB3\u0EBD\u0EC0-\u0EC4\u0EC6\u0EDC-\u0EDF\u0F00\u0F40-\u0F47\u0F49-\u0F6C\u0F88-\u0F8C\u1000-\u102A\u103F\u1050-\u1055\u105A-\u105D\u1061\u1065\u1066\u106E-\u1070\u1075-\u1081\u108E\u10A0-\u10C5\u10C7\u10CD\u10D0-\u10FA\u10FC-\u1248\u124A-\u124D\u1250-\u1256\u1258\u125A-\u125D\u1260-\u1288\u128A-\u128D\u1290-\u12B0\u12B2-\u12B5\u12B8-\u12BE\u12C0\u12C2-\u12C5\u12C8-\u12D6\u12D8-\u1310\u1312-\u1315\u1318-\u135A\u1380-\u138F\u13A0-\u13F5\u13F8-\u13FD\u1401-\u166C\u166F-\u167F\u1681-\u169A\u16A0-\u16EA\u16F1-\u16F8\u1700-\u170C\u170E-\u1711\u1720-\u1731\u1740-\u1751\u1760-\u176C\u176E-\u1770\u1780-\u17B3\u17D7\u17DC\u1820-\u1877\u1880-\u18A8\u18AA\u18B0-\u18F5\u1900-\u191E\u1950-\u196D\u1970-\u1974\u1980-\u19AB\u19B0-\u19C9\u1A00-\u1A16\u1A20-\u1A54\u1AA7\u1B05-\u1B33\u1B45-\u1B4B\u1B83-\u1BA0\u1BAE\u1BAF\u1BBA-\u1BE5\u1C00-\u1C23\u1C4D-\u1C4F\u1C5A-\u1C7D\u1CE9-\u1CEC\u1CEE-\u1CF1\u1CF5\u1CF6\u1D00-\u1DBF\u1E00-\u1F15\u1F18-\u1F1D\u1F20-\u1F45\u1F48-\u1F4D\u1F50-\u1F57\u1F59\u1F5B\u1F5D\u1F5F-\u1F7D\u1F80-\u1FB4\u1FB6-\u1FBC\u1FBE\u1FC2-\u1FC4\u1FC6-\u1FCC\u1FD0-\u1FD3\u1FD6-\u1FDB\u1FE0-\u1FEC\u1FF2-\u1FF4\u1FF6-\u1FFC\u2071\u207F\u2090-\u209C\u2102\u2107\u210A-\u2113\u2115\u2119-\u211D\u2124\u2126\u2128\u212A-\u212D\u212F-\u2139\u213C-\u213F\u2145-\u2149\u214E\u2183\u2184\u2C00-\u2C2E\u2C30-\u2C5E\u2C60-\u2CE4\u2CEB-\u2CEE\u2CF2\u2CF3\u2D00-\u2D25\u2D27\u2D2D\u2D30-\u2D67\u2D6F\u2D80-\u2D96\u2DA0-\u2DA6\u2DA8-\u2DAE\u2DB0-\u2DB6\u2DB8-\u2DBE\u2DC0-\u2DC6\u2DC8-\u2DCE\u2DD0-\u2DD6\u2DD8-\u2DDE\u2E2F\u3005\u3006\u3031-\u3035\u303B\u303C\u3041-\u3096\u309D-\u309F\u30A1-\u30FA\u30FC-\u30FF\u3105-\u312D\u3131-\u318E\u31A0-\u31BA\u31F0-\u31FF\u3400-\u4DB5\u4E00-\u9FD5\uA000-\uA48C\uA4D0-\uA4FD\uA500-\uA60C\uA610-\uA61F\uA62A\uA62B\uA640-\uA66E\uA67F-\uA69D\uA6A0-\uA6E5\uA717-\uA71F\uA722-\uA788\uA78B-\uA7AD\uA7B0-\uA7B7\uA7F7-\uA801\uA803-\uA805\uA807-\uA80A\uA80C-\uA822\uA840-\uA873\uA882-\uA8B3\uA8F2-\uA8F7\uA8FB\uA8FD\uA90A-\uA925\uA930-\uA946\uA960-\uA97C\uA984-\uA9B2\uA9CF\uA9E0-\uA9E4\uA9E6-\uA9EF\uA9FA-\uA9FE\uAA00-\uAA28\uAA40-\uAA42\uAA44-\uAA4B\uAA60-\uAA76\uAA7A\uAA7E-\uAAAF\uAAB1\uAAB5\uAAB6\uAAB9-\uAABD\uAAC0\uAAC2\uAADB-\uAADD\uAAE0-\uAAEA\uAAF2-\uAAF4\uAB01-\uAB06\uAB09-\uAB0E\uAB11-\uAB16\uAB20-\uAB26\uAB28-\uAB2E\uAB30-\uAB5A\uAB5C-\uAB65\uAB70-\uABE2\uAC00-\uD7A3\uD7B0-\uD7C6\uD7CB-\uD7FB\uF900-\uFA6D\uFA70-\uFAD9\uFB00-\uFB06\uFB13-\uFB17\uFB1D\uFB1F-\uFB28\uFB2A-\uFB36\uFB38-\uFB3C\uFB3E\uFB40\uFB41\uFB43\uFB44\uFB46-\uFBB1\uFBD3-\uFD3D\uFD50-\uFD8F\uFD92-\uFDC7\uFDF0-\uFDFB\uFE70-\uFE74\uFE76-\uFEFC\uFF21-\uFF3A\uFF41-\uFF5A\uFF66-\uFFBE\uFFC2-\uFFC7\uFFCA-\uFFCF\uFFD2-\uFFD7\uFFDA-\uFFDC0-9\xB2\xB3\xB9\xBC-\xBE\u0660-\u0669\u06F0-\u06F9\u07C0-\u07C9\u0966-\u096F\u09E6-\u09EF\u09F4-\u09F9\u0A66-\u0A6F\u0AE6-\u0AEF\u0B66-\u0B6F\u0B72-\u0B77\u0BE6-\u0BF2\u0C66-\u0C6F\u0C78-\u0C7E\u0CE6-\u0CEF\u0D66-\u0D75\u0DE6-\u0DEF\u0E50-\u0E59\u0ED0-\u0ED9\u0F20-\u0F33\u1040-\u1049\u1090-\u1099\u1369-\u137C\u16EE-\u16F0\u17E0-\u17E9\u17F0-\u17F9\u1810-\u1819\u1946-\u194F\u19D0-\u19DA\u1A80-\u1A89\u1A90-\u1A99\u1B50-\u1B59\u1BB0-\u1BB9\u1C40-\u1C49\u1C50-\u1C59\u2070\u2074-\u2079\u2080-\u2089\u2150-\u2182\u2185-\u2189\u2460-\u249B\u24EA-\u24FF\u2776-\u2793\u2CFD\u3007\u3021-\u3029\u3038-\u303A\u3192-\u3195\u3220-\u3229\u3248-\u324F\u3251-\u325F\u3280-\u3289\u32B1-\u32BF\uA620-\uA629\uA6E6-\uA6EF\uA830-\uA835\uA8D0-\uA8D9\uA900-\uA909\uA9D0-\uA9D9\uA9F0-\uA9F9\uAA50-\uAA59\uABF0-\uABF9\uFF10-\uFF19]+/g


/***/ }),

/***/ 385:
/***/ (function(module, exports) {

"use strict";

Object.defineProperty(exports, "__esModule", { value: true });
exports.getLastCommentPattern = exports.dataFromCard = void 0;
function dataFromCard(card, filterBy, data) {
    const fn = module.exports[`get${filterBy}`];
    if (!fn) {
        throw new Error(`Invalid filter: ${filterBy}`);
    }
    return fn(card, data);
}
exports.dataFromCard = dataFromCard;
//
// returns last updated using last comment with a body matching a pattern
//
function getLastCommentPattern(card, pattern) {
    if (!card.comments) {
        return '';
    }
    const re = new RegExp(pattern);
    const comment = card.comments.filter(comment => comment.body.match(re)).pop();
    return comment ? comment['updated_at'] : null;
}
exports.getLastCommentPattern = getLastCommentPattern;
// export function diffHours(date1: Date, date2: Date): number {
//     return Math.abs(date1.getTime() - date2.getTime()) / (60*60*1000);
// }


/***/ }),

/***/ 431:
/***/ (function(module, __unusedexports, __webpack_require__) {

/* module decorator */ module = __webpack_require__.nmd(module);
//! moment.js
//! version : 2.27.0
//! authors : Tim Wood, Iskren Chernev, Moment.js contributors
//! license : MIT
//! momentjs.com

;(function (global, factory) {
     true ? module.exports = factory() :
    undefined
}(this, (function () { 'use strict';

    var hookCallback;

    function hooks() {
        return hookCallback.apply(null, arguments);
    }

    // This is done to register the method called with moment()
    // without creating circular dependencies.
    function setHookCallback(callback) {
        hookCallback = callback;
    }

    function isArray(input) {
        return (
            input instanceof Array ||
            Object.prototype.toString.call(input) === '[object Array]'
        );
    }

    function isObject(input) {
        // IE8 will treat undefined and null as object if it wasn't for
        // input != null
        return (
            input != null &&
            Object.prototype.toString.call(input) === '[object Object]'
        );
    }

    function hasOwnProp(a, b) {
        return Object.prototype.hasOwnProperty.call(a, b);
    }

    function isObjectEmpty(obj) {
        if (Object.getOwnPropertyNames) {
            return Object.getOwnPropertyNames(obj).length === 0;
        } else {
            var k;
            for (k in obj) {
                if (hasOwnProp(obj, k)) {
                    return false;
                }
            }
            return true;
        }
    }

    function isUndefined(input) {
        return input === void 0;
    }

    function isNumber(input) {
        return (
            typeof input === 'number' ||
            Object.prototype.toString.call(input) === '[object Number]'
        );
    }

    function isDate(input) {
        return (
            input instanceof Date ||
            Object.prototype.toString.call(input) === '[object Date]'
        );
    }

    function map(arr, fn) {
        var res = [],
            i;
        for (i = 0; i < arr.length; ++i) {
            res.push(fn(arr[i], i));
        }
        return res;
    }

    function extend(a, b) {
        for (var i in b) {
            if (hasOwnProp(b, i)) {
                a[i] = b[i];
            }
        }

        if (hasOwnProp(b, 'toString')) {
            a.toString = b.toString;
        }

        if (hasOwnProp(b, 'valueOf')) {
            a.valueOf = b.valueOf;
        }

        return a;
    }

    function createUTC(input, format, locale, strict) {
        return createLocalOrUTC(input, format, locale, strict, true).utc();
    }

    function defaultParsingFlags() {
        // We need to deep clone this object.
        return {
            empty: false,
            unusedTokens: [],
            unusedInput: [],
            overflow: -2,
            charsLeftOver: 0,
            nullInput: false,
            invalidEra: null,
            invalidMonth: null,
            invalidFormat: false,
            userInvalidated: false,
            iso: false,
            parsedDateParts: [],
            era: null,
            meridiem: null,
            rfc2822: false,
            weekdayMismatch: false,
        };
    }

    function getParsingFlags(m) {
        if (m._pf == null) {
            m._pf = defaultParsingFlags();
        }
        return m._pf;
    }

    var some;
    if (Array.prototype.some) {
        some = Array.prototype.some;
    } else {
        some = function (fun) {
            var t = Object(this),
                len = t.length >>> 0,
                i;

            for (i = 0; i < len; i++) {
                if (i in t && fun.call(this, t[i], i, t)) {
                    return true;
                }
            }

            return false;
        };
    }

    function isValid(m) {
        if (m._isValid == null) {
            var flags = getParsingFlags(m),
                parsedParts = some.call(flags.parsedDateParts, function (i) {
                    return i != null;
                }),
                isNowValid =
                    !isNaN(m._d.getTime()) &&
                    flags.overflow < 0 &&
                    !flags.empty &&
                    !flags.invalidEra &&
                    !flags.invalidMonth &&
                    !flags.invalidWeekday &&
                    !flags.weekdayMismatch &&
                    !flags.nullInput &&
                    !flags.invalidFormat &&
                    !flags.userInvalidated &&
                    (!flags.meridiem || (flags.meridiem && parsedParts));

            if (m._strict) {
                isNowValid =
                    isNowValid &&
                    flags.charsLeftOver === 0 &&
                    flags.unusedTokens.length === 0 &&
                    flags.bigHour === undefined;
            }

            if (Object.isFrozen == null || !Object.isFrozen(m)) {
                m._isValid = isNowValid;
            } else {
                return isNowValid;
            }
        }
        return m._isValid;
    }

    function createInvalid(flags) {
        var m = createUTC(NaN);
        if (flags != null) {
            extend(getParsingFlags(m), flags);
        } else {
            getParsingFlags(m).userInvalidated = true;
        }

        return m;
    }

    // Plugins that add properties should also add the key here (null value),
    // so we can properly clone ourselves.
    var momentProperties = (hooks.momentProperties = []),
        updateInProgress = false;

    function copyConfig(to, from) {
        var i, prop, val;

        if (!isUndefined(from._isAMomentObject)) {
            to._isAMomentObject = from._isAMomentObject;
        }
        if (!isUndefined(from._i)) {
            to._i = from._i;
        }
        if (!isUndefined(from._f)) {
            to._f = from._f;
        }
        if (!isUndefined(from._l)) {
            to._l = from._l;
        }
        if (!isUndefined(from._strict)) {
            to._strict = from._strict;
        }
        if (!isUndefined(from._tzm)) {
            to._tzm = from._tzm;
        }
        if (!isUndefined(from._isUTC)) {
            to._isUTC = from._isUTC;
        }
        if (!isUndefined(from._offset)) {
            to._offset = from._offset;
        }
        if (!isUndefined(from._pf)) {
            to._pf = getParsingFlags(from);
        }
        if (!isUndefined(from._locale)) {
            to._locale = from._locale;
        }

        if (momentProperties.length > 0) {
            for (i = 0; i < momentProperties.length; i++) {
                prop = momentProperties[i];
                val = from[prop];
                if (!isUndefined(val)) {
                    to[prop] = val;
                }
            }
        }

        return to;
    }

    // Moment prototype object
    function Moment(config) {
        copyConfig(this, config);
        this._d = new Date(config._d != null ? config._d.getTime() : NaN);
        if (!this.isValid()) {
            this._d = new Date(NaN);
        }
        // Prevent infinite loop in case updateOffset creates new moment
        // objects.
        if (updateInProgress === false) {
            updateInProgress = true;
            hooks.updateOffset(this);
            updateInProgress = false;
        }
    }

    function isMoment(obj) {
        return (
            obj instanceof Moment || (obj != null && obj._isAMomentObject != null)
        );
    }

    function warn(msg) {
        if (
            hooks.suppressDeprecationWarnings === false &&
            typeof console !== 'undefined' &&
            console.warn
        ) {
            console.warn('Deprecation warning: ' + msg);
        }
    }

    function deprecate(msg, fn) {
        var firstTime = true;

        return extend(function () {
            if (hooks.deprecationHandler != null) {
                hooks.deprecationHandler(null, msg);
            }
            if (firstTime) {
                var args = [],
                    arg,
                    i,
                    key;
                for (i = 0; i < arguments.length; i++) {
                    arg = '';
                    if (typeof arguments[i] === 'object') {
                        arg += '\n[' + i + '] ';
                        for (key in arguments[0]) {
                            if (hasOwnProp(arguments[0], key)) {
                                arg += key + ': ' + arguments[0][key] + ', ';
                            }
                        }
                        arg = arg.slice(0, -2); // Remove trailing comma and space
                    } else {
                        arg = arguments[i];
                    }
                    args.push(arg);
                }
                warn(
                    msg +
                        '\nArguments: ' +
                        Array.prototype.slice.call(args).join('') +
                        '\n' +
                        new Error().stack
                );
                firstTime = false;
            }
            return fn.apply(this, arguments);
        }, fn);
    }

    var deprecations = {};

    function deprecateSimple(name, msg) {
        if (hooks.deprecationHandler != null) {
            hooks.deprecationHandler(name, msg);
        }
        if (!deprecations[name]) {
            warn(msg);
            deprecations[name] = true;
        }
    }

    hooks.suppressDeprecationWarnings = false;
    hooks.deprecationHandler = null;

    function isFunction(input) {
        return (
            (typeof Function !== 'undefined' && input instanceof Function) ||
            Object.prototype.toString.call(input) === '[object Function]'
        );
    }

    function set(config) {
        var prop, i;
        for (i in config) {
            if (hasOwnProp(config, i)) {
                prop = config[i];
                if (isFunction(prop)) {
                    this[i] = prop;
                } else {
                    this['_' + i] = prop;
                }
            }
        }
        this._config = config;
        // Lenient ordinal parsing accepts just a number in addition to
        // number + (possibly) stuff coming from _dayOfMonthOrdinalParse.
        // TODO: Remove "ordinalParse" fallback in next major release.
        this._dayOfMonthOrdinalParseLenient = new RegExp(
            (this._dayOfMonthOrdinalParse.source || this._ordinalParse.source) +
                '|' +
                /\d{1,2}/.source
        );
    }

    function mergeConfigs(parentConfig, childConfig) {
        var res = extend({}, parentConfig),
            prop;
        for (prop in childConfig) {
            if (hasOwnProp(childConfig, prop)) {
                if (isObject(parentConfig[prop]) && isObject(childConfig[prop])) {
                    res[prop] = {};
                    extend(res[prop], parentConfig[prop]);
                    extend(res[prop], childConfig[prop]);
                } else if (childConfig[prop] != null) {
                    res[prop] = childConfig[prop];
                } else {
                    delete res[prop];
                }
            }
        }
        for (prop in parentConfig) {
            if (
                hasOwnProp(parentConfig, prop) &&
                !hasOwnProp(childConfig, prop) &&
                isObject(parentConfig[prop])
            ) {
                // make sure changes to properties don't modify parent config
                res[prop] = extend({}, res[prop]);
            }
        }
        return res;
    }

    function Locale(config) {
        if (config != null) {
            this.set(config);
        }
    }

    var keys;

    if (Object.keys) {
        keys = Object.keys;
    } else {
        keys = function (obj) {
            var i,
                res = [];
            for (i in obj) {
                if (hasOwnProp(obj, i)) {
                    res.push(i);
                }
            }
            return res;
        };
    }

    var defaultCalendar = {
        sameDay: '[Today at] LT',
        nextDay: '[Tomorrow at] LT',
        nextWeek: 'dddd [at] LT',
        lastDay: '[Yesterday at] LT',
        lastWeek: '[Last] dddd [at] LT',
        sameElse: 'L',
    };

    function calendar(key, mom, now) {
        var output = this._calendar[key] || this._calendar['sameElse'];
        return isFunction(output) ? output.call(mom, now) : output;
    }

    function zeroFill(number, targetLength, forceSign) {
        var absNumber = '' + Math.abs(number),
            zerosToFill = targetLength - absNumber.length,
            sign = number >= 0;
        return (
            (sign ? (forceSign ? '+' : '') : '-') +
            Math.pow(10, Math.max(0, zerosToFill)).toString().substr(1) +
            absNumber
        );
    }

    var formattingTokens = /(\[[^\[]*\])|(\\)?([Hh]mm(ss)?|Mo|MM?M?M?|Do|DDDo|DD?D?D?|ddd?d?|do?|w[o|w]?|W[o|W]?|Qo?|N{1,5}|YYYYYY|YYYYY|YYYY|YY|y{2,4}|yo?|gg(ggg?)?|GG(GGG?)?|e|E|a|A|hh?|HH?|kk?|mm?|ss?|S{1,9}|x|X|zz?|ZZ?|.)/g,
        localFormattingTokens = /(\[[^\[]*\])|(\\)?(LTS|LT|LL?L?L?|l{1,4})/g,
        formatFunctions = {},
        formatTokenFunctions = {};

    // token:    'M'
    // padded:   ['MM', 2]
    // ordinal:  'Mo'
    // callback: function () { this.month() + 1 }
    function addFormatToken(token, padded, ordinal, callback) {
        var func = callback;
        if (typeof callback === 'string') {
            func = function () {
                return this[callback]();
            };
        }
        if (token) {
            formatTokenFunctions[token] = func;
        }
        if (padded) {
            formatTokenFunctions[padded[0]] = function () {
                return zeroFill(func.apply(this, arguments), padded[1], padded[2]);
            };
        }
        if (ordinal) {
            formatTokenFunctions[ordinal] = function () {
                return this.localeData().ordinal(
                    func.apply(this, arguments),
                    token
                );
            };
        }
    }

    function removeFormattingTokens(input) {
        if (input.match(/\[[\s\S]/)) {
            return input.replace(/^\[|\]$/g, '');
        }
        return input.replace(/\\/g, '');
    }

    function makeFormatFunction(format) {
        var array = format.match(formattingTokens),
            i,
            length;

        for (i = 0, length = array.length; i < length; i++) {
            if (formatTokenFunctions[array[i]]) {
                array[i] = formatTokenFunctions[array[i]];
            } else {
                array[i] = removeFormattingTokens(array[i]);
            }
        }

        return function (mom) {
            var output = '',
                i;
            for (i = 0; i < length; i++) {
                output += isFunction(array[i])
                    ? array[i].call(mom, format)
                    : array[i];
            }
            return output;
        };
    }

    // format date using native date object
    function formatMoment(m, format) {
        if (!m.isValid()) {
            return m.localeData().invalidDate();
        }

        format = expandFormat(format, m.localeData());
        formatFunctions[format] =
            formatFunctions[format] || makeFormatFunction(format);

        return formatFunctions[format](m);
    }

    function expandFormat(format, locale) {
        var i = 5;

        function replaceLongDateFormatTokens(input) {
            return locale.longDateFormat(input) || input;
        }

        localFormattingTokens.lastIndex = 0;
        while (i >= 0 && localFormattingTokens.test(format)) {
            format = format.replace(
                localFormattingTokens,
                replaceLongDateFormatTokens
            );
            localFormattingTokens.lastIndex = 0;
            i -= 1;
        }

        return format;
    }

    var defaultLongDateFormat = {
        LTS: 'h:mm:ss A',
        LT: 'h:mm A',
        L: 'MM/DD/YYYY',
        LL: 'MMMM D, YYYY',
        LLL: 'MMMM D, YYYY h:mm A',
        LLLL: 'dddd, MMMM D, YYYY h:mm A',
    };

    function longDateFormat(key) {
        var format = this._longDateFormat[key],
            formatUpper = this._longDateFormat[key.toUpperCase()];

        if (format || !formatUpper) {
            return format;
        }

        this._longDateFormat[key] = formatUpper
            .match(formattingTokens)
            .map(function (tok) {
                if (
                    tok === 'MMMM' ||
                    tok === 'MM' ||
                    tok === 'DD' ||
                    tok === 'dddd'
                ) {
                    return tok.slice(1);
                }
                return tok;
            })
            .join('');

        return this._longDateFormat[key];
    }

    var defaultInvalidDate = 'Invalid date';

    function invalidDate() {
        return this._invalidDate;
    }

    var defaultOrdinal = '%d',
        defaultDayOfMonthOrdinalParse = /\d{1,2}/;

    function ordinal(number) {
        return this._ordinal.replace('%d', number);
    }

    var defaultRelativeTime = {
        future: 'in %s',
        past: '%s ago',
        s: 'a few seconds',
        ss: '%d seconds',
        m: 'a minute',
        mm: '%d minutes',
        h: 'an hour',
        hh: '%d hours',
        d: 'a day',
        dd: '%d days',
        w: 'a week',
        ww: '%d weeks',
        M: 'a month',
        MM: '%d months',
        y: 'a year',
        yy: '%d years',
    };

    function relativeTime(number, withoutSuffix, string, isFuture) {
        var output = this._relativeTime[string];
        return isFunction(output)
            ? output(number, withoutSuffix, string, isFuture)
            : output.replace(/%d/i, number);
    }

    function pastFuture(diff, output) {
        var format = this._relativeTime[diff > 0 ? 'future' : 'past'];
        return isFunction(format) ? format(output) : format.replace(/%s/i, output);
    }

    var aliases = {};

    function addUnitAlias(unit, shorthand) {
        var lowerCase = unit.toLowerCase();
        aliases[lowerCase] = aliases[lowerCase + 's'] = aliases[shorthand] = unit;
    }

    function normalizeUnits(units) {
        return typeof units === 'string'
            ? aliases[units] || aliases[units.toLowerCase()]
            : undefined;
    }

    function normalizeObjectUnits(inputObject) {
        var normalizedInput = {},
            normalizedProp,
            prop;

        for (prop in inputObject) {
            if (hasOwnProp(inputObject, prop)) {
                normalizedProp = normalizeUnits(prop);
                if (normalizedProp) {
                    normalizedInput[normalizedProp] = inputObject[prop];
                }
            }
        }

        return normalizedInput;
    }

    var priorities = {};

    function addUnitPriority(unit, priority) {
        priorities[unit] = priority;
    }

    function getPrioritizedUnits(unitsObj) {
        var units = [],
            u;
        for (u in unitsObj) {
            if (hasOwnProp(unitsObj, u)) {
                units.push({ unit: u, priority: priorities[u] });
            }
        }
        units.sort(function (a, b) {
            return a.priority - b.priority;
        });
        return units;
    }

    function isLeapYear(year) {
        return (year % 4 === 0 && year % 100 !== 0) || year % 400 === 0;
    }

    function absFloor(number) {
        if (number < 0) {
            // -0 -> 0
            return Math.ceil(number) || 0;
        } else {
            return Math.floor(number);
        }
    }

    function toInt(argumentForCoercion) {
        var coercedNumber = +argumentForCoercion,
            value = 0;

        if (coercedNumber !== 0 && isFinite(coercedNumber)) {
            value = absFloor(coercedNumber);
        }

        return value;
    }

    function makeGetSet(unit, keepTime) {
        return function (value) {
            if (value != null) {
                set$1(this, unit, value);
                hooks.updateOffset(this, keepTime);
                return this;
            } else {
                return get(this, unit);
            }
        };
    }

    function get(mom, unit) {
        return mom.isValid()
            ? mom._d['get' + (mom._isUTC ? 'UTC' : '') + unit]()
            : NaN;
    }

    function set$1(mom, unit, value) {
        if (mom.isValid() && !isNaN(value)) {
            if (
                unit === 'FullYear' &&
                isLeapYear(mom.year()) &&
                mom.month() === 1 &&
                mom.date() === 29
            ) {
                value = toInt(value);
                mom._d['set' + (mom._isUTC ? 'UTC' : '') + unit](
                    value,
                    mom.month(),
                    daysInMonth(value, mom.month())
                );
            } else {
                mom._d['set' + (mom._isUTC ? 'UTC' : '') + unit](value);
            }
        }
    }

    // MOMENTS

    function stringGet(units) {
        units = normalizeUnits(units);
        if (isFunction(this[units])) {
            return this[units]();
        }
        return this;
    }

    function stringSet(units, value) {
        if (typeof units === 'object') {
            units = normalizeObjectUnits(units);
            var prioritized = getPrioritizedUnits(units),
                i;
            for (i = 0; i < prioritized.length; i++) {
                this[prioritized[i].unit](units[prioritized[i].unit]);
            }
        } else {
            units = normalizeUnits(units);
            if (isFunction(this[units])) {
                return this[units](value);
            }
        }
        return this;
    }

    var match1 = /\d/, //       0 - 9
        match2 = /\d\d/, //      00 - 99
        match3 = /\d{3}/, //     000 - 999
        match4 = /\d{4}/, //    0000 - 9999
        match6 = /[+-]?\d{6}/, // -999999 - 999999
        match1to2 = /\d\d?/, //       0 - 99
        match3to4 = /\d\d\d\d?/, //     999 - 9999
        match5to6 = /\d\d\d\d\d\d?/, //   99999 - 999999
        match1to3 = /\d{1,3}/, //       0 - 999
        match1to4 = /\d{1,4}/, //       0 - 9999
        match1to6 = /[+-]?\d{1,6}/, // -999999 - 999999
        matchUnsigned = /\d+/, //       0 - inf
        matchSigned = /[+-]?\d+/, //    -inf - inf
        matchOffset = /Z|[+-]\d\d:?\d\d/gi, // +00:00 -00:00 +0000 -0000 or Z
        matchShortOffset = /Z|[+-]\d\d(?::?\d\d)?/gi, // +00 -00 +00:00 -00:00 +0000 -0000 or Z
        matchTimestamp = /[+-]?\d+(\.\d{1,3})?/, // 123456789 123456789.123
        // any word (or two) characters or numbers including two/three word month in arabic.
        // includes scottish gaelic two word and hyphenated months
        matchWord = /[0-9]{0,256}['a-z\u00A0-\u05FF\u0700-\uD7FF\uF900-\uFDCF\uFDF0-\uFF07\uFF10-\uFFEF]{1,256}|[\u0600-\u06FF\/]{1,256}(\s*?[\u0600-\u06FF]{1,256}){1,2}/i,
        regexes;

    regexes = {};

    function addRegexToken(token, regex, strictRegex) {
        regexes[token] = isFunction(regex)
            ? regex
            : function (isStrict, localeData) {
                  return isStrict && strictRegex ? strictRegex : regex;
              };
    }

    function getParseRegexForToken(token, config) {
        if (!hasOwnProp(regexes, token)) {
            return new RegExp(unescapeFormat(token));
        }

        return regexes[token](config._strict, config._locale);
    }

    // Code from http://stackoverflow.com/questions/3561493/is-there-a-regexp-escape-function-in-javascript
    function unescapeFormat(s) {
        return regexEscape(
            s
                .replace('\\', '')
                .replace(/\\(\[)|\\(\])|\[([^\]\[]*)\]|\\(.)/g, function (
                    matched,
                    p1,
                    p2,
                    p3,
                    p4
                ) {
                    return p1 || p2 || p3 || p4;
                })
        );
    }

    function regexEscape(s) {
        return s.replace(/[-\/\\^$*+?.()|[\]{}]/g, '\\$&');
    }

    var tokens = {};

    function addParseToken(token, callback) {
        var i,
            func = callback;
        if (typeof token === 'string') {
            token = [token];
        }
        if (isNumber(callback)) {
            func = function (input, array) {
                array[callback] = toInt(input);
            };
        }
        for (i = 0; i < token.length; i++) {
            tokens[token[i]] = func;
        }
    }

    function addWeekParseToken(token, callback) {
        addParseToken(token, function (input, array, config, token) {
            config._w = config._w || {};
            callback(input, config._w, config, token);
        });
    }

    function addTimeToArrayFromToken(token, input, config) {
        if (input != null && hasOwnProp(tokens, token)) {
            tokens[token](input, config._a, config, token);
        }
    }

    var YEAR = 0,
        MONTH = 1,
        DATE = 2,
        HOUR = 3,
        MINUTE = 4,
        SECOND = 5,
        MILLISECOND = 6,
        WEEK = 7,
        WEEKDAY = 8;

    function mod(n, x) {
        return ((n % x) + x) % x;
    }

    var indexOf;

    if (Array.prototype.indexOf) {
        indexOf = Array.prototype.indexOf;
    } else {
        indexOf = function (o) {
            // I know
            var i;
            for (i = 0; i < this.length; ++i) {
                if (this[i] === o) {
                    return i;
                }
            }
            return -1;
        };
    }

    function daysInMonth(year, month) {
        if (isNaN(year) || isNaN(month)) {
            return NaN;
        }
        var modMonth = mod(month, 12);
        year += (month - modMonth) / 12;
        return modMonth === 1
            ? isLeapYear(year)
                ? 29
                : 28
            : 31 - ((modMonth % 7) % 2);
    }

    // FORMATTING

    addFormatToken('M', ['MM', 2], 'Mo', function () {
        return this.month() + 1;
    });

    addFormatToken('MMM', 0, 0, function (format) {
        return this.localeData().monthsShort(this, format);
    });

    addFormatToken('MMMM', 0, 0, function (format) {
        return this.localeData().months(this, format);
    });

    // ALIASES

    addUnitAlias('month', 'M');

    // PRIORITY

    addUnitPriority('month', 8);

    // PARSING

    addRegexToken('M', match1to2);
    addRegexToken('MM', match1to2, match2);
    addRegexToken('MMM', function (isStrict, locale) {
        return locale.monthsShortRegex(isStrict);
    });
    addRegexToken('MMMM', function (isStrict, locale) {
        return locale.monthsRegex(isStrict);
    });

    addParseToken(['M', 'MM'], function (input, array) {
        array[MONTH] = toInt(input) - 1;
    });

    addParseToken(['MMM', 'MMMM'], function (input, array, config, token) {
        var month = config._locale.monthsParse(input, token, config._strict);
        // if we didn't find a month name, mark the date as invalid.
        if (month != null) {
            array[MONTH] = month;
        } else {
            getParsingFlags(config).invalidMonth = input;
        }
    });

    // LOCALES

    var defaultLocaleMonths = 'January_February_March_April_May_June_July_August_September_October_November_December'.split(
            '_'
        ),
        defaultLocaleMonthsShort = 'Jan_Feb_Mar_Apr_May_Jun_Jul_Aug_Sep_Oct_Nov_Dec'.split(
            '_'
        ),
        MONTHS_IN_FORMAT = /D[oD]?(\[[^\[\]]*\]|\s)+MMMM?/,
        defaultMonthsShortRegex = matchWord,
        defaultMonthsRegex = matchWord;

    function localeMonths(m, format) {
        if (!m) {
            return isArray(this._months)
                ? this._months
                : this._months['standalone'];
        }
        return isArray(this._months)
            ? this._months[m.month()]
            : this._months[
                  (this._months.isFormat || MONTHS_IN_FORMAT).test(format)
                      ? 'format'
                      : 'standalone'
              ][m.month()];
    }

    function localeMonthsShort(m, format) {
        if (!m) {
            return isArray(this._monthsShort)
                ? this._monthsShort
                : this._monthsShort['standalone'];
        }
        return isArray(this._monthsShort)
            ? this._monthsShort[m.month()]
            : this._monthsShort[
                  MONTHS_IN_FORMAT.test(format) ? 'format' : 'standalone'
              ][m.month()];
    }

    function handleStrictParse(monthName, format, strict) {
        var i,
            ii,
            mom,
            llc = monthName.toLocaleLowerCase();
        if (!this._monthsParse) {
            // this is not used
            this._monthsParse = [];
            this._longMonthsParse = [];
            this._shortMonthsParse = [];
            for (i = 0; i < 12; ++i) {
                mom = createUTC([2000, i]);
                this._shortMonthsParse[i] = this.monthsShort(
                    mom,
                    ''
                ).toLocaleLowerCase();
                this._longMonthsParse[i] = this.months(mom, '').toLocaleLowerCase();
            }
        }

        if (strict) {
            if (format === 'MMM') {
                ii = indexOf.call(this._shortMonthsParse, llc);
                return ii !== -1 ? ii : null;
            } else {
                ii = indexOf.call(this._longMonthsParse, llc);
                return ii !== -1 ? ii : null;
            }
        } else {
            if (format === 'MMM') {
                ii = indexOf.call(this._shortMonthsParse, llc);
                if (ii !== -1) {
                    return ii;
                }
                ii = indexOf.call(this._longMonthsParse, llc);
                return ii !== -1 ? ii : null;
            } else {
                ii = indexOf.call(this._longMonthsParse, llc);
                if (ii !== -1) {
                    return ii;
                }
                ii = indexOf.call(this._shortMonthsParse, llc);
                return ii !== -1 ? ii : null;
            }
        }
    }

    function localeMonthsParse(monthName, format, strict) {
        var i, mom, regex;

        if (this._monthsParseExact) {
            return handleStrictParse.call(this, monthName, format, strict);
        }

        if (!this._monthsParse) {
            this._monthsParse = [];
            this._longMonthsParse = [];
            this._shortMonthsParse = [];
        }

        // TODO: add sorting
        // Sorting makes sure if one month (or abbr) is a prefix of another
        // see sorting in computeMonthsParse
        for (i = 0; i < 12; i++) {
            // make the regex if we don't have it already
            mom = createUTC([2000, i]);
            if (strict && !this._longMonthsParse[i]) {
                this._longMonthsParse[i] = new RegExp(
                    '^' + this.months(mom, '').replace('.', '') + '$',
                    'i'
                );
                this._shortMonthsParse[i] = new RegExp(
                    '^' + this.monthsShort(mom, '').replace('.', '') + '$',
                    'i'
                );
            }
            if (!strict && !this._monthsParse[i]) {
                regex =
                    '^' + this.months(mom, '') + '|^' + this.monthsShort(mom, '');
                this._monthsParse[i] = new RegExp(regex.replace('.', ''), 'i');
            }
            // test the regex
            if (
                strict &&
                format === 'MMMM' &&
                this._longMonthsParse[i].test(monthName)
            ) {
                return i;
            } else if (
                strict &&
                format === 'MMM' &&
                this._shortMonthsParse[i].test(monthName)
            ) {
                return i;
            } else if (!strict && this._monthsParse[i].test(monthName)) {
                return i;
            }
        }
    }

    // MOMENTS

    function setMonth(mom, value) {
        var dayOfMonth;

        if (!mom.isValid()) {
            // No op
            return mom;
        }

        if (typeof value === 'string') {
            if (/^\d+$/.test(value)) {
                value = toInt(value);
            } else {
                value = mom.localeData().monthsParse(value);
                // TODO: Another silent failure?
                if (!isNumber(value)) {
                    return mom;
                }
            }
        }

        dayOfMonth = Math.min(mom.date(), daysInMonth(mom.year(), value));
        mom._d['set' + (mom._isUTC ? 'UTC' : '') + 'Month'](value, dayOfMonth);
        return mom;
    }

    function getSetMonth(value) {
        if (value != null) {
            setMonth(this, value);
            hooks.updateOffset(this, true);
            return this;
        } else {
            return get(this, 'Month');
        }
    }

    function getDaysInMonth() {
        return daysInMonth(this.year(), this.month());
    }

    function monthsShortRegex(isStrict) {
        if (this._monthsParseExact) {
            if (!hasOwnProp(this, '_monthsRegex')) {
                computeMonthsParse.call(this);
            }
            if (isStrict) {
                return this._monthsShortStrictRegex;
            } else {
                return this._monthsShortRegex;
            }
        } else {
            if (!hasOwnProp(this, '_monthsShortRegex')) {
                this._monthsShortRegex = defaultMonthsShortRegex;
            }
            return this._monthsShortStrictRegex && isStrict
                ? this._monthsShortStrictRegex
                : this._monthsShortRegex;
        }
    }

    function monthsRegex(isStrict) {
        if (this._monthsParseExact) {
            if (!hasOwnProp(this, '_monthsRegex')) {
                computeMonthsParse.call(this);
            }
            if (isStrict) {
                return this._monthsStrictRegex;
            } else {
                return this._monthsRegex;
            }
        } else {
            if (!hasOwnProp(this, '_monthsRegex')) {
                this._monthsRegex = defaultMonthsRegex;
            }
            return this._monthsStrictRegex && isStrict
                ? this._monthsStrictRegex
                : this._monthsRegex;
        }
    }

    function computeMonthsParse() {
        function cmpLenRev(a, b) {
            return b.length - a.length;
        }

        var shortPieces = [],
            longPieces = [],
            mixedPieces = [],
            i,
            mom;
        for (i = 0; i < 12; i++) {
            // make the regex if we don't have it already
            mom = createUTC([2000, i]);
            shortPieces.push(this.monthsShort(mom, ''));
            longPieces.push(this.months(mom, ''));
            mixedPieces.push(this.months(mom, ''));
            mixedPieces.push(this.monthsShort(mom, ''));
        }
        // Sorting makes sure if one month (or abbr) is a prefix of another it
        // will match the longer piece.
        shortPieces.sort(cmpLenRev);
        longPieces.sort(cmpLenRev);
        mixedPieces.sort(cmpLenRev);
        for (i = 0; i < 12; i++) {
            shortPieces[i] = regexEscape(shortPieces[i]);
            longPieces[i] = regexEscape(longPieces[i]);
        }
        for (i = 0; i < 24; i++) {
            mixedPieces[i] = regexEscape(mixedPieces[i]);
        }

        this._monthsRegex = new RegExp('^(' + mixedPieces.join('|') + ')', 'i');
        this._monthsShortRegex = this._monthsRegex;
        this._monthsStrictRegex = new RegExp(
            '^(' + longPieces.join('|') + ')',
            'i'
        );
        this._monthsShortStrictRegex = new RegExp(
            '^(' + shortPieces.join('|') + ')',
            'i'
        );
    }

    // FORMATTING

    addFormatToken('Y', 0, 0, function () {
        var y = this.year();
        return y <= 9999 ? zeroFill(y, 4) : '+' + y;
    });

    addFormatToken(0, ['YY', 2], 0, function () {
        return this.year() % 100;
    });

    addFormatToken(0, ['YYYY', 4], 0, 'year');
    addFormatToken(0, ['YYYYY', 5], 0, 'year');
    addFormatToken(0, ['YYYYYY', 6, true], 0, 'year');

    // ALIASES

    addUnitAlias('year', 'y');

    // PRIORITIES

    addUnitPriority('year', 1);

    // PARSING

    addRegexToken('Y', matchSigned);
    addRegexToken('YY', match1to2, match2);
    addRegexToken('YYYY', match1to4, match4);
    addRegexToken('YYYYY', match1to6, match6);
    addRegexToken('YYYYYY', match1to6, match6);

    addParseToken(['YYYYY', 'YYYYYY'], YEAR);
    addParseToken('YYYY', function (input, array) {
        array[YEAR] =
            input.length === 2 ? hooks.parseTwoDigitYear(input) : toInt(input);
    });
    addParseToken('YY', function (input, array) {
        array[YEAR] = hooks.parseTwoDigitYear(input);
    });
    addParseToken('Y', function (input, array) {
        array[YEAR] = parseInt(input, 10);
    });

    // HELPERS

    function daysInYear(year) {
        return isLeapYear(year) ? 366 : 365;
    }

    // HOOKS

    hooks.parseTwoDigitYear = function (input) {
        return toInt(input) + (toInt(input) > 68 ? 1900 : 2000);
    };

    // MOMENTS

    var getSetYear = makeGetSet('FullYear', true);

    function getIsLeapYear() {
        return isLeapYear(this.year());
    }

    function createDate(y, m, d, h, M, s, ms) {
        // can't just apply() to create a date:
        // https://stackoverflow.com/q/181348
        var date;
        // the date constructor remaps years 0-99 to 1900-1999
        if (y < 100 && y >= 0) {
            // preserve leap years using a full 400 year cycle, then reset
            date = new Date(y + 400, m, d, h, M, s, ms);
            if (isFinite(date.getFullYear())) {
                date.setFullYear(y);
            }
        } else {
            date = new Date(y, m, d, h, M, s, ms);
        }

        return date;
    }

    function createUTCDate(y) {
        var date, args;
        // the Date.UTC function remaps years 0-99 to 1900-1999
        if (y < 100 && y >= 0) {
            args = Array.prototype.slice.call(arguments);
            // preserve leap years using a full 400 year cycle, then reset
            args[0] = y + 400;
            date = new Date(Date.UTC.apply(null, args));
            if (isFinite(date.getUTCFullYear())) {
                date.setUTCFullYear(y);
            }
        } else {
            date = new Date(Date.UTC.apply(null, arguments));
        }

        return date;
    }

    // start-of-first-week - start-of-year
    function firstWeekOffset(year, dow, doy) {
        var // first-week day -- which january is always in the first week (4 for iso, 1 for other)
            fwd = 7 + dow - doy,
            // first-week day local weekday -- which local weekday is fwd
            fwdlw = (7 + createUTCDate(year, 0, fwd).getUTCDay() - dow) % 7;

        return -fwdlw + fwd - 1;
    }

    // https://en.wikipedia.org/wiki/ISO_week_date#Calculating_a_date_given_the_year.2C_week_number_and_weekday
    function dayOfYearFromWeeks(year, week, weekday, dow, doy) {
        var localWeekday = (7 + weekday - dow) % 7,
            weekOffset = firstWeekOffset(year, dow, doy),
            dayOfYear = 1 + 7 * (week - 1) + localWeekday + weekOffset,
            resYear,
            resDayOfYear;

        if (dayOfYear <= 0) {
            resYear = year - 1;
            resDayOfYear = daysInYear(resYear) + dayOfYear;
        } else if (dayOfYear > daysInYear(year)) {
            resYear = year + 1;
            resDayOfYear = dayOfYear - daysInYear(year);
        } else {
            resYear = year;
            resDayOfYear = dayOfYear;
        }

        return {
            year: resYear,
            dayOfYear: resDayOfYear,
        };
    }

    function weekOfYear(mom, dow, doy) {
        var weekOffset = firstWeekOffset(mom.year(), dow, doy),
            week = Math.floor((mom.dayOfYear() - weekOffset - 1) / 7) + 1,
            resWeek,
            resYear;

        if (week < 1) {
            resYear = mom.year() - 1;
            resWeek = week + weeksInYear(resYear, dow, doy);
        } else if (week > weeksInYear(mom.year(), dow, doy)) {
            resWeek = week - weeksInYear(mom.year(), dow, doy);
            resYear = mom.year() + 1;
        } else {
            resYear = mom.year();
            resWeek = week;
        }

        return {
            week: resWeek,
            year: resYear,
        };
    }

    function weeksInYear(year, dow, doy) {
        var weekOffset = firstWeekOffset(year, dow, doy),
            weekOffsetNext = firstWeekOffset(year + 1, dow, doy);
        return (daysInYear(year) - weekOffset + weekOffsetNext) / 7;
    }

    // FORMATTING

    addFormatToken('w', ['ww', 2], 'wo', 'week');
    addFormatToken('W', ['WW', 2], 'Wo', 'isoWeek');

    // ALIASES

    addUnitAlias('week', 'w');
    addUnitAlias('isoWeek', 'W');

    // PRIORITIES

    addUnitPriority('week', 5);
    addUnitPriority('isoWeek', 5);

    // PARSING

    addRegexToken('w', match1to2);
    addRegexToken('ww', match1to2, match2);
    addRegexToken('W', match1to2);
    addRegexToken('WW', match1to2, match2);

    addWeekParseToken(['w', 'ww', 'W', 'WW'], function (
        input,
        week,
        config,
        token
    ) {
        week[token.substr(0, 1)] = toInt(input);
    });

    // HELPERS

    // LOCALES

    function localeWeek(mom) {
        return weekOfYear(mom, this._week.dow, this._week.doy).week;
    }

    var defaultLocaleWeek = {
        dow: 0, // Sunday is the first day of the week.
        doy: 6, // The week that contains Jan 6th is the first week of the year.
    };

    function localeFirstDayOfWeek() {
        return this._week.dow;
    }

    function localeFirstDayOfYear() {
        return this._week.doy;
    }

    // MOMENTS

    function getSetWeek(input) {
        var week = this.localeData().week(this);
        return input == null ? week : this.add((input - week) * 7, 'd');
    }

    function getSetISOWeek(input) {
        var week = weekOfYear(this, 1, 4).week;
        return input == null ? week : this.add((input - week) * 7, 'd');
    }

    // FORMATTING

    addFormatToken('d', 0, 'do', 'day');

    addFormatToken('dd', 0, 0, function (format) {
        return this.localeData().weekdaysMin(this, format);
    });

    addFormatToken('ddd', 0, 0, function (format) {
        return this.localeData().weekdaysShort(this, format);
    });

    addFormatToken('dddd', 0, 0, function (format) {
        return this.localeData().weekdays(this, format);
    });

    addFormatToken('e', 0, 0, 'weekday');
    addFormatToken('E', 0, 0, 'isoWeekday');

    // ALIASES

    addUnitAlias('day', 'd');
    addUnitAlias('weekday', 'e');
    addUnitAlias('isoWeekday', 'E');

    // PRIORITY
    addUnitPriority('day', 11);
    addUnitPriority('weekday', 11);
    addUnitPriority('isoWeekday', 11);

    // PARSING

    addRegexToken('d', match1to2);
    addRegexToken('e', match1to2);
    addRegexToken('E', match1to2);
    addRegexToken('dd', function (isStrict, locale) {
        return locale.weekdaysMinRegex(isStrict);
    });
    addRegexToken('ddd', function (isStrict, locale) {
        return locale.weekdaysShortRegex(isStrict);
    });
    addRegexToken('dddd', function (isStrict, locale) {
        return locale.weekdaysRegex(isStrict);
    });

    addWeekParseToken(['dd', 'ddd', 'dddd'], function (input, week, config, token) {
        var weekday = config._locale.weekdaysParse(input, token, config._strict);
        // if we didn't get a weekday name, mark the date as invalid
        if (weekday != null) {
            week.d = weekday;
        } else {
            getParsingFlags(config).invalidWeekday = input;
        }
    });

    addWeekParseToken(['d', 'e', 'E'], function (input, week, config, token) {
        week[token] = toInt(input);
    });

    // HELPERS

    function parseWeekday(input, locale) {
        if (typeof input !== 'string') {
            return input;
        }

        if (!isNaN(input)) {
            return parseInt(input, 10);
        }

        input = locale.weekdaysParse(input);
        if (typeof input === 'number') {
            return input;
        }

        return null;
    }

    function parseIsoWeekday(input, locale) {
        if (typeof input === 'string') {
            return locale.weekdaysParse(input) % 7 || 7;
        }
        return isNaN(input) ? null : input;
    }

    // LOCALES
    function shiftWeekdays(ws, n) {
        return ws.slice(n, 7).concat(ws.slice(0, n));
    }

    var defaultLocaleWeekdays = 'Sunday_Monday_Tuesday_Wednesday_Thursday_Friday_Saturday'.split(
            '_'
        ),
        defaultLocaleWeekdaysShort = 'Sun_Mon_Tue_Wed_Thu_Fri_Sat'.split('_'),
        defaultLocaleWeekdaysMin = 'Su_Mo_Tu_We_Th_Fr_Sa'.split('_'),
        defaultWeekdaysRegex = matchWord,
        defaultWeekdaysShortRegex = matchWord,
        defaultWeekdaysMinRegex = matchWord;

    function localeWeekdays(m, format) {
        var weekdays = isArray(this._weekdays)
            ? this._weekdays
            : this._weekdays[
                  m && m !== true && this._weekdays.isFormat.test(format)
                      ? 'format'
                      : 'standalone'
              ];
        return m === true
            ? shiftWeekdays(weekdays, this._week.dow)
            : m
            ? weekdays[m.day()]
            : weekdays;
    }

    function localeWeekdaysShort(m) {
        return m === true
            ? shiftWeekdays(this._weekdaysShort, this._week.dow)
            : m
            ? this._weekdaysShort[m.day()]
            : this._weekdaysShort;
    }

    function localeWeekdaysMin(m) {
        return m === true
            ? shiftWeekdays(this._weekdaysMin, this._week.dow)
            : m
            ? this._weekdaysMin[m.day()]
            : this._weekdaysMin;
    }

    function handleStrictParse$1(weekdayName, format, strict) {
        var i,
            ii,
            mom,
            llc = weekdayName.toLocaleLowerCase();
        if (!this._weekdaysParse) {
            this._weekdaysParse = [];
            this._shortWeekdaysParse = [];
            this._minWeekdaysParse = [];

            for (i = 0; i < 7; ++i) {
                mom = createUTC([2000, 1]).day(i);
                this._minWeekdaysParse[i] = this.weekdaysMin(
                    mom,
                    ''
                ).toLocaleLowerCase();
                this._shortWeekdaysParse[i] = this.weekdaysShort(
                    mom,
                    ''
                ).toLocaleLowerCase();
                this._weekdaysParse[i] = this.weekdays(mom, '').toLocaleLowerCase();
            }
        }

        if (strict) {
            if (format === 'dddd') {
                ii = indexOf.call(this._weekdaysParse, llc);
                return ii !== -1 ? ii : null;
            } else if (format === 'ddd') {
                ii = indexOf.call(this._shortWeekdaysParse, llc);
                return ii !== -1 ? ii : null;
            } else {
                ii = indexOf.call(this._minWeekdaysParse, llc);
                return ii !== -1 ? ii : null;
            }
        } else {
            if (format === 'dddd') {
                ii = indexOf.call(this._weekdaysParse, llc);
                if (ii !== -1) {
                    return ii;
                }
                ii = indexOf.call(this._shortWeekdaysParse, llc);
                if (ii !== -1) {
                    return ii;
                }
                ii = indexOf.call(this._minWeekdaysParse, llc);
                return ii !== -1 ? ii : null;
            } else if (format === 'ddd') {
                ii = indexOf.call(this._shortWeekdaysParse, llc);
                if (ii !== -1) {
                    return ii;
                }
                ii = indexOf.call(this._weekdaysParse, llc);
                if (ii !== -1) {
                    return ii;
                }
                ii = indexOf.call(this._minWeekdaysParse, llc);
                return ii !== -1 ? ii : null;
            } else {
                ii = indexOf.call(this._minWeekdaysParse, llc);
                if (ii !== -1) {
                    return ii;
                }
                ii = indexOf.call(this._weekdaysParse, llc);
                if (ii !== -1) {
                    return ii;
                }
                ii = indexOf.call(this._shortWeekdaysParse, llc);
                return ii !== -1 ? ii : null;
            }
        }
    }

    function localeWeekdaysParse(weekdayName, format, strict) {
        var i, mom, regex;

        if (this._weekdaysParseExact) {
            return handleStrictParse$1.call(this, weekdayName, format, strict);
        }

        if (!this._weekdaysParse) {
            this._weekdaysParse = [];
            this._minWeekdaysParse = [];
            this._shortWeekdaysParse = [];
            this._fullWeekdaysParse = [];
        }

        for (i = 0; i < 7; i++) {
            // make the regex if we don't have it already

            mom = createUTC([2000, 1]).day(i);
            if (strict && !this._fullWeekdaysParse[i]) {
                this._fullWeekdaysParse[i] = new RegExp(
                    '^' + this.weekdays(mom, '').replace('.', '\\.?') + '$',
                    'i'
                );
                this._shortWeekdaysParse[i] = new RegExp(
                    '^' + this.weekdaysShort(mom, '').replace('.', '\\.?') + '$',
                    'i'
                );
                this._minWeekdaysParse[i] = new RegExp(
                    '^' + this.weekdaysMin(mom, '').replace('.', '\\.?') + '$',
                    'i'
                );
            }
            if (!this._weekdaysParse[i]) {
                regex =
                    '^' +
                    this.weekdays(mom, '') +
                    '|^' +
                    this.weekdaysShort(mom, '') +
                    '|^' +
                    this.weekdaysMin(mom, '');
                this._weekdaysParse[i] = new RegExp(regex.replace('.', ''), 'i');
            }
            // test the regex
            if (
                strict &&
                format === 'dddd' &&
                this._fullWeekdaysParse[i].test(weekdayName)
            ) {
                return i;
            } else if (
                strict &&
                format === 'ddd' &&
                this._shortWeekdaysParse[i].test(weekdayName)
            ) {
                return i;
            } else if (
                strict &&
                format === 'dd' &&
                this._minWeekdaysParse[i].test(weekdayName)
            ) {
                return i;
            } else if (!strict && this._weekdaysParse[i].test(weekdayName)) {
                return i;
            }
        }
    }

    // MOMENTS

    function getSetDayOfWeek(input) {
        if (!this.isValid()) {
            return input != null ? this : NaN;
        }
        var day = this._isUTC ? this._d.getUTCDay() : this._d.getDay();
        if (input != null) {
            input = parseWeekday(input, this.localeData());
            return this.add(input - day, 'd');
        } else {
            return day;
        }
    }

    function getSetLocaleDayOfWeek(input) {
        if (!this.isValid()) {
            return input != null ? this : NaN;
        }
        var weekday = (this.day() + 7 - this.localeData()._week.dow) % 7;
        return input == null ? weekday : this.add(input - weekday, 'd');
    }

    function getSetISODayOfWeek(input) {
        if (!this.isValid()) {
            return input != null ? this : NaN;
        }

        // behaves the same as moment#day except
        // as a getter, returns 7 instead of 0 (1-7 range instead of 0-6)
        // as a setter, sunday should belong to the previous week.

        if (input != null) {
            var weekday = parseIsoWeekday(input, this.localeData());
            return this.day(this.day() % 7 ? weekday : weekday - 7);
        } else {
            return this.day() || 7;
        }
    }

    function weekdaysRegex(isStrict) {
        if (this._weekdaysParseExact) {
            if (!hasOwnProp(this, '_weekdaysRegex')) {
                computeWeekdaysParse.call(this);
            }
            if (isStrict) {
                return this._weekdaysStrictRegex;
            } else {
                return this._weekdaysRegex;
            }
        } else {
            if (!hasOwnProp(this, '_weekdaysRegex')) {
                this._weekdaysRegex = defaultWeekdaysRegex;
            }
            return this._weekdaysStrictRegex && isStrict
                ? this._weekdaysStrictRegex
                : this._weekdaysRegex;
        }
    }

    function weekdaysShortRegex(isStrict) {
        if (this._weekdaysParseExact) {
            if (!hasOwnProp(this, '_weekdaysRegex')) {
                computeWeekdaysParse.call(this);
            }
            if (isStrict) {
                return this._weekdaysShortStrictRegex;
            } else {
                return this._weekdaysShortRegex;
            }
        } else {
            if (!hasOwnProp(this, '_weekdaysShortRegex')) {
                this._weekdaysShortRegex = defaultWeekdaysShortRegex;
            }
            return this._weekdaysShortStrictRegex && isStrict
                ? this._weekdaysShortStrictRegex
                : this._weekdaysShortRegex;
        }
    }

    function weekdaysMinRegex(isStrict) {
        if (this._weekdaysParseExact) {
            if (!hasOwnProp(this, '_weekdaysRegex')) {
                computeWeekdaysParse.call(this);
            }
            if (isStrict) {
                return this._weekdaysMinStrictRegex;
            } else {
                return this._weekdaysMinRegex;
            }
        } else {
            if (!hasOwnProp(this, '_weekdaysMinRegex')) {
                this._weekdaysMinRegex = defaultWeekdaysMinRegex;
            }
            return this._weekdaysMinStrictRegex && isStrict
                ? this._weekdaysMinStrictRegex
                : this._weekdaysMinRegex;
        }
    }

    function computeWeekdaysParse() {
        function cmpLenRev(a, b) {
            return b.length - a.length;
        }

        var minPieces = [],
            shortPieces = [],
            longPieces = [],
            mixedPieces = [],
            i,
            mom,
            minp,
            shortp,
            longp;
        for (i = 0; i < 7; i++) {
            // make the regex if we don't have it already
            mom = createUTC([2000, 1]).day(i);
            minp = regexEscape(this.weekdaysMin(mom, ''));
            shortp = regexEscape(this.weekdaysShort(mom, ''));
            longp = regexEscape(this.weekdays(mom, ''));
            minPieces.push(minp);
            shortPieces.push(shortp);
            longPieces.push(longp);
            mixedPieces.push(minp);
            mixedPieces.push(shortp);
            mixedPieces.push(longp);
        }
        // Sorting makes sure if one weekday (or abbr) is a prefix of another it
        // will match the longer piece.
        minPieces.sort(cmpLenRev);
        shortPieces.sort(cmpLenRev);
        longPieces.sort(cmpLenRev);
        mixedPieces.sort(cmpLenRev);

        this._weekdaysRegex = new RegExp('^(' + mixedPieces.join('|') + ')', 'i');
        this._weekdaysShortRegex = this._weekdaysRegex;
        this._weekdaysMinRegex = this._weekdaysRegex;

        this._weekdaysStrictRegex = new RegExp(
            '^(' + longPieces.join('|') + ')',
            'i'
        );
        this._weekdaysShortStrictRegex = new RegExp(
            '^(' + shortPieces.join('|') + ')',
            'i'
        );
        this._weekdaysMinStrictRegex = new RegExp(
            '^(' + minPieces.join('|') + ')',
            'i'
        );
    }

    // FORMATTING

    function hFormat() {
        return this.hours() % 12 || 12;
    }

    function kFormat() {
        return this.hours() || 24;
    }

    addFormatToken('H', ['HH', 2], 0, 'hour');
    addFormatToken('h', ['hh', 2], 0, hFormat);
    addFormatToken('k', ['kk', 2], 0, kFormat);

    addFormatToken('hmm', 0, 0, function () {
        return '' + hFormat.apply(this) + zeroFill(this.minutes(), 2);
    });

    addFormatToken('hmmss', 0, 0, function () {
        return (
            '' +
            hFormat.apply(this) +
            zeroFill(this.minutes(), 2) +
            zeroFill(this.seconds(), 2)
        );
    });

    addFormatToken('Hmm', 0, 0, function () {
        return '' + this.hours() + zeroFill(this.minutes(), 2);
    });

    addFormatToken('Hmmss', 0, 0, function () {
        return (
            '' +
            this.hours() +
            zeroFill(this.minutes(), 2) +
            zeroFill(this.seconds(), 2)
        );
    });

    function meridiem(token, lowercase) {
        addFormatToken(token, 0, 0, function () {
            return this.localeData().meridiem(
                this.hours(),
                this.minutes(),
                lowercase
            );
        });
    }

    meridiem('a', true);
    meridiem('A', false);

    // ALIASES

    addUnitAlias('hour', 'h');

    // PRIORITY
    addUnitPriority('hour', 13);

    // PARSING

    function matchMeridiem(isStrict, locale) {
        return locale._meridiemParse;
    }

    addRegexToken('a', matchMeridiem);
    addRegexToken('A', matchMeridiem);
    addRegexToken('H', match1to2);
    addRegexToken('h', match1to2);
    addRegexToken('k', match1to2);
    addRegexToken('HH', match1to2, match2);
    addRegexToken('hh', match1to2, match2);
    addRegexToken('kk', match1to2, match2);

    addRegexToken('hmm', match3to4);
    addRegexToken('hmmss', match5to6);
    addRegexToken('Hmm', match3to4);
    addRegexToken('Hmmss', match5to6);

    addParseToken(['H', 'HH'], HOUR);
    addParseToken(['k', 'kk'], function (input, array, config) {
        var kInput = toInt(input);
        array[HOUR] = kInput === 24 ? 0 : kInput;
    });
    addParseToken(['a', 'A'], function (input, array, config) {
        config._isPm = config._locale.isPM(input);
        config._meridiem = input;
    });
    addParseToken(['h', 'hh'], function (input, array, config) {
        array[HOUR] = toInt(input);
        getParsingFlags(config).bigHour = true;
    });
    addParseToken('hmm', function (input, array, config) {
        var pos = input.length - 2;
        array[HOUR] = toInt(input.substr(0, pos));
        array[MINUTE] = toInt(input.substr(pos));
        getParsingFlags(config).bigHour = true;
    });
    addParseToken('hmmss', function (input, array, config) {
        var pos1 = input.length - 4,
            pos2 = input.length - 2;
        array[HOUR] = toInt(input.substr(0, pos1));
        array[MINUTE] = toInt(input.substr(pos1, 2));
        array[SECOND] = toInt(input.substr(pos2));
        getParsingFlags(config).bigHour = true;
    });
    addParseToken('Hmm', function (input, array, config) {
        var pos = input.length - 2;
        array[HOUR] = toInt(input.substr(0, pos));
        array[MINUTE] = toInt(input.substr(pos));
    });
    addParseToken('Hmmss', function (input, array, config) {
        var pos1 = input.length - 4,
            pos2 = input.length - 2;
        array[HOUR] = toInt(input.substr(0, pos1));
        array[MINUTE] = toInt(input.substr(pos1, 2));
        array[SECOND] = toInt(input.substr(pos2));
    });

    // LOCALES

    function localeIsPM(input) {
        // IE8 Quirks Mode & IE7 Standards Mode do not allow accessing strings like arrays
        // Using charAt should be more compatible.
        return (input + '').toLowerCase().charAt(0) === 'p';
    }

    var defaultLocaleMeridiemParse = /[ap]\.?m?\.?/i,
        // Setting the hour should keep the time, because the user explicitly
        // specified which hour they want. So trying to maintain the same hour (in
        // a new timezone) makes sense. Adding/subtracting hours does not follow
        // this rule.
        getSetHour = makeGetSet('Hours', true);

    function localeMeridiem(hours, minutes, isLower) {
        if (hours > 11) {
            return isLower ? 'pm' : 'PM';
        } else {
            return isLower ? 'am' : 'AM';
        }
    }

    var baseConfig = {
        calendar: defaultCalendar,
        longDateFormat: defaultLongDateFormat,
        invalidDate: defaultInvalidDate,
        ordinal: defaultOrdinal,
        dayOfMonthOrdinalParse: defaultDayOfMonthOrdinalParse,
        relativeTime: defaultRelativeTime,

        months: defaultLocaleMonths,
        monthsShort: defaultLocaleMonthsShort,

        week: defaultLocaleWeek,

        weekdays: defaultLocaleWeekdays,
        weekdaysMin: defaultLocaleWeekdaysMin,
        weekdaysShort: defaultLocaleWeekdaysShort,

        meridiemParse: defaultLocaleMeridiemParse,
    };

    // internal storage for locale config files
    var locales = {},
        localeFamilies = {},
        globalLocale;

    function commonPrefix(arr1, arr2) {
        var i,
            minl = Math.min(arr1.length, arr2.length);
        for (i = 0; i < minl; i += 1) {
            if (arr1[i] !== arr2[i]) {
                return i;
            }
        }
        return minl;
    }

    function normalizeLocale(key) {
        return key ? key.toLowerCase().replace('_', '-') : key;
    }

    // pick the locale from the array
    // try ['en-au', 'en-gb'] as 'en-au', 'en-gb', 'en', as in move through the list trying each
    // substring from most specific to least, but move to the next array item if it's a more specific variant than the current root
    function chooseLocale(names) {
        var i = 0,
            j,
            next,
            locale,
            split;

        while (i < names.length) {
            split = normalizeLocale(names[i]).split('-');
            j = split.length;
            next = normalizeLocale(names[i + 1]);
            next = next ? next.split('-') : null;
            while (j > 0) {
                locale = loadLocale(split.slice(0, j).join('-'));
                if (locale) {
                    return locale;
                }
                if (
                    next &&
                    next.length >= j &&
                    commonPrefix(split, next) >= j - 1
                ) {
                    //the next array item is better than a shallower substring of this one
                    break;
                }
                j--;
            }
            i++;
        }
        return globalLocale;
    }

    function loadLocale(name) {
        var oldLocale = null,
            aliasedRequire;
        // TODO: Find a better way to register and load all the locales in Node
        if (
            locales[name] === undefined &&
            "object" !== 'undefined' &&
            module &&
            module.exports
        ) {
            try {
                oldLocale = globalLocale._abbr;
                aliasedRequire = require;
                aliasedRequire('./locale/' + name);
                getSetGlobalLocale(oldLocale);
            } catch (e) {
                // mark as not found to avoid repeating expensive file require call causing high CPU
                // when trying to find en-US, en_US, en-us for every format call
                locales[name] = null; // null means not found
            }
        }
        return locales[name];
    }

    // This function will load locale and then set the global locale.  If
    // no arguments are passed in, it will simply return the current global
    // locale key.
    function getSetGlobalLocale(key, values) {
        var data;
        if (key) {
            if (isUndefined(values)) {
                data = getLocale(key);
            } else {
                data = defineLocale(key, values);
            }

            if (data) {
                // moment.duration._locale = moment._locale = data;
                globalLocale = data;
            } else {
                if (typeof console !== 'undefined' && console.warn) {
                    //warn user if arguments are passed but the locale could not be set
                    console.warn(
                        'Locale ' + key + ' not found. Did you forget to load it?'
                    );
                }
            }
        }

        return globalLocale._abbr;
    }

    function defineLocale(name, config) {
        if (config !== null) {
            var locale,
                parentConfig = baseConfig;
            config.abbr = name;
            if (locales[name] != null) {
                deprecateSimple(
                    'defineLocaleOverride',
                    'use moment.updateLocale(localeName, config) to change ' +
                        'an existing locale. moment.defineLocale(localeName, ' +
                        'config) should only be used for creating a new locale ' +
                        'See http://momentjs.com/guides/#/warnings/define-locale/ for more info.'
                );
                parentConfig = locales[name]._config;
            } else if (config.parentLocale != null) {
                if (locales[config.parentLocale] != null) {
                    parentConfig = locales[config.parentLocale]._config;
                } else {
                    locale = loadLocale(config.parentLocale);
                    if (locale != null) {
                        parentConfig = locale._config;
                    } else {
                        if (!localeFamilies[config.parentLocale]) {
                            localeFamilies[config.parentLocale] = [];
                        }
                        localeFamilies[config.parentLocale].push({
                            name: name,
                            config: config,
                        });
                        return null;
                    }
                }
            }
            locales[name] = new Locale(mergeConfigs(parentConfig, config));

            if (localeFamilies[name]) {
                localeFamilies[name].forEach(function (x) {
                    defineLocale(x.name, x.config);
                });
            }

            // backwards compat for now: also set the locale
            // make sure we set the locale AFTER all child locales have been
            // created, so we won't end up with the child locale set.
            getSetGlobalLocale(name);

            return locales[name];
        } else {
            // useful for testing
            delete locales[name];
            return null;
        }
    }

    function updateLocale(name, config) {
        if (config != null) {
            var locale,
                tmpLocale,
                parentConfig = baseConfig;

            if (locales[name] != null && locales[name].parentLocale != null) {
                // Update existing child locale in-place to avoid memory-leaks
                locales[name].set(mergeConfigs(locales[name]._config, config));
            } else {
                // MERGE
                tmpLocale = loadLocale(name);
                if (tmpLocale != null) {
                    parentConfig = tmpLocale._config;
                }
                config = mergeConfigs(parentConfig, config);
                if (tmpLocale == null) {
                    // updateLocale is called for creating a new locale
                    // Set abbr so it will have a name (getters return
                    // undefined otherwise).
                    config.abbr = name;
                }
                locale = new Locale(config);
                locale.parentLocale = locales[name];
                locales[name] = locale;
            }

            // backwards compat for now: also set the locale
            getSetGlobalLocale(name);
        } else {
            // pass null for config to unupdate, useful for tests
            if (locales[name] != null) {
                if (locales[name].parentLocale != null) {
                    locales[name] = locales[name].parentLocale;
                    if (name === getSetGlobalLocale()) {
                        getSetGlobalLocale(name);
                    }
                } else if (locales[name] != null) {
                    delete locales[name];
                }
            }
        }
        return locales[name];
    }

    // returns locale data
    function getLocale(key) {
        var locale;

        if (key && key._locale && key._locale._abbr) {
            key = key._locale._abbr;
        }

        if (!key) {
            return globalLocale;
        }

        if (!isArray(key)) {
            //short-circuit everything else
            locale = loadLocale(key);
            if (locale) {
                return locale;
            }
            key = [key];
        }

        return chooseLocale(key);
    }

    function listLocales() {
        return keys(locales);
    }

    function checkOverflow(m) {
        var overflow,
            a = m._a;

        if (a && getParsingFlags(m).overflow === -2) {
            overflow =
                a[MONTH] < 0 || a[MONTH] > 11
                    ? MONTH
                    : a[DATE] < 1 || a[DATE] > daysInMonth(a[YEAR], a[MONTH])
                    ? DATE
                    : a[HOUR] < 0 ||
                      a[HOUR] > 24 ||
                      (a[HOUR] === 24 &&
                          (a[MINUTE] !== 0 ||
                              a[SECOND] !== 0 ||
                              a[MILLISECOND] !== 0))
                    ? HOUR
                    : a[MINUTE] < 0 || a[MINUTE] > 59
                    ? MINUTE
                    : a[SECOND] < 0 || a[SECOND] > 59
                    ? SECOND
                    : a[MILLISECOND] < 0 || a[MILLISECOND] > 999
                    ? MILLISECOND
                    : -1;

            if (
                getParsingFlags(m)._overflowDayOfYear &&
                (overflow < YEAR || overflow > DATE)
            ) {
                overflow = DATE;
            }
            if (getParsingFlags(m)._overflowWeeks && overflow === -1) {
                overflow = WEEK;
            }
            if (getParsingFlags(m)._overflowWeekday && overflow === -1) {
                overflow = WEEKDAY;
            }

            getParsingFlags(m).overflow = overflow;
        }

        return m;
    }

    // iso 8601 regex
    // 0000-00-00 0000-W00 or 0000-W00-0 + T + 00 or 00:00 or 00:00:00 or 00:00:00.000 + +00:00 or +0000 or +00)
    var extendedIsoRegex = /^\s*((?:[+-]\d{6}|\d{4})-(?:\d\d-\d\d|W\d\d-\d|W\d\d|\d\d\d|\d\d))(?:(T| )(\d\d(?::\d\d(?::\d\d(?:[.,]\d+)?)?)?)([+-]\d\d(?::?\d\d)?|\s*Z)?)?$/,
        basicIsoRegex = /^\s*((?:[+-]\d{6}|\d{4})(?:\d\d\d\d|W\d\d\d|W\d\d|\d\d\d|\d\d|))(?:(T| )(\d\d(?:\d\d(?:\d\d(?:[.,]\d+)?)?)?)([+-]\d\d(?::?\d\d)?|\s*Z)?)?$/,
        tzRegex = /Z|[+-]\d\d(?::?\d\d)?/,
        isoDates = [
            ['YYYYYY-MM-DD', /[+-]\d{6}-\d\d-\d\d/],
            ['YYYY-MM-DD', /\d{4}-\d\d-\d\d/],
            ['GGGG-[W]WW-E', /\d{4}-W\d\d-\d/],
            ['GGGG-[W]WW', /\d{4}-W\d\d/, false],
            ['YYYY-DDD', /\d{4}-\d{3}/],
            ['YYYY-MM', /\d{4}-\d\d/, false],
            ['YYYYYYMMDD', /[+-]\d{10}/],
            ['YYYYMMDD', /\d{8}/],
            ['GGGG[W]WWE', /\d{4}W\d{3}/],
            ['GGGG[W]WW', /\d{4}W\d{2}/, false],
            ['YYYYDDD', /\d{7}/],
            ['YYYYMM', /\d{6}/, false],
            ['YYYY', /\d{4}/, false],
        ],
        // iso time formats and regexes
        isoTimes = [
            ['HH:mm:ss.SSSS', /\d\d:\d\d:\d\d\.\d+/],
            ['HH:mm:ss,SSSS', /\d\d:\d\d:\d\d,\d+/],
            ['HH:mm:ss', /\d\d:\d\d:\d\d/],
            ['HH:mm', /\d\d:\d\d/],
            ['HHmmss.SSSS', /\d\d\d\d\d\d\.\d+/],
            ['HHmmss,SSSS', /\d\d\d\d\d\d,\d+/],
            ['HHmmss', /\d\d\d\d\d\d/],
            ['HHmm', /\d\d\d\d/],
            ['HH', /\d\d/],
        ],
        aspNetJsonRegex = /^\/?Date\((-?\d+)/i,
        // RFC 2822 regex: For details see https://tools.ietf.org/html/rfc2822#section-3.3
        rfc2822 = /^(?:(Mon|Tue|Wed|Thu|Fri|Sat|Sun),?\s)?(\d{1,2})\s(Jan|Feb|Mar|Apr|May|Jun|Jul|Aug|Sep|Oct|Nov|Dec)\s(\d{2,4})\s(\d\d):(\d\d)(?::(\d\d))?\s(?:(UT|GMT|[ECMP][SD]T)|([Zz])|([+-]\d{4}))$/,
        obsOffsets = {
            UT: 0,
            GMT: 0,
            EDT: -4 * 60,
            EST: -5 * 60,
            CDT: -5 * 60,
            CST: -6 * 60,
            MDT: -6 * 60,
            MST: -7 * 60,
            PDT: -7 * 60,
            PST: -8 * 60,
        };

    // date from iso format
    function configFromISO(config) {
        var i,
            l,
            string = config._i,
            match = extendedIsoRegex.exec(string) || basicIsoRegex.exec(string),
            allowTime,
            dateFormat,
            timeFormat,
            tzFormat;

        if (match) {
            getParsingFlags(config).iso = true;

            for (i = 0, l = isoDates.length; i < l; i++) {
                if (isoDates[i][1].exec(match[1])) {
                    dateFormat = isoDates[i][0];
                    allowTime = isoDates[i][2] !== false;
                    break;
                }
            }
            if (dateFormat == null) {
                config._isValid = false;
                return;
            }
            if (match[3]) {
                for (i = 0, l = isoTimes.length; i < l; i++) {
                    if (isoTimes[i][1].exec(match[3])) {
                        // match[2] should be 'T' or space
                        timeFormat = (match[2] || ' ') + isoTimes[i][0];
                        break;
                    }
                }
                if (timeFormat == null) {
                    config._isValid = false;
                    return;
                }
            }
            if (!allowTime && timeFormat != null) {
                config._isValid = false;
                return;
            }
            if (match[4]) {
                if (tzRegex.exec(match[4])) {
                    tzFormat = 'Z';
                } else {
                    config._isValid = false;
                    return;
                }
            }
            config._f = dateFormat + (timeFormat || '') + (tzFormat || '');
            configFromStringAndFormat(config);
        } else {
            config._isValid = false;
        }
    }

    function extractFromRFC2822Strings(
        yearStr,
        monthStr,
        dayStr,
        hourStr,
        minuteStr,
        secondStr
    ) {
        var result = [
            untruncateYear(yearStr),
            defaultLocaleMonthsShort.indexOf(monthStr),
            parseInt(dayStr, 10),
            parseInt(hourStr, 10),
            parseInt(minuteStr, 10),
        ];

        if (secondStr) {
            result.push(parseInt(secondStr, 10));
        }

        return result;
    }

    function untruncateYear(yearStr) {
        var year = parseInt(yearStr, 10);
        if (year <= 49) {
            return 2000 + year;
        } else if (year <= 999) {
            return 1900 + year;
        }
        return year;
    }

    function preprocessRFC2822(s) {
        // Remove comments and folding whitespace and replace multiple-spaces with a single space
        return s
            .replace(/\([^)]*\)|[\n\t]/g, ' ')
            .replace(/(\s\s+)/g, ' ')
            .replace(/^\s\s*/, '')
            .replace(/\s\s*$/, '');
    }

    function checkWeekday(weekdayStr, parsedInput, config) {
        if (weekdayStr) {
            // TODO: Replace the vanilla JS Date object with an independent day-of-week check.
            var weekdayProvided = defaultLocaleWeekdaysShort.indexOf(weekdayStr),
                weekdayActual = new Date(
                    parsedInput[0],
                    parsedInput[1],
                    parsedInput[2]
                ).getDay();
            if (weekdayProvided !== weekdayActual) {
                getParsingFlags(config).weekdayMismatch = true;
                config._isValid = false;
                return false;
            }
        }
        return true;
    }

    function calculateOffset(obsOffset, militaryOffset, numOffset) {
        if (obsOffset) {
            return obsOffsets[obsOffset];
        } else if (militaryOffset) {
            // the only allowed military tz is Z
            return 0;
        } else {
            var hm = parseInt(numOffset, 10),
                m = hm % 100,
                h = (hm - m) / 100;
            return h * 60 + m;
        }
    }

    // date and time from ref 2822 format
    function configFromRFC2822(config) {
        var match = rfc2822.exec(preprocessRFC2822(config._i)),
            parsedArray;
        if (match) {
            parsedArray = extractFromRFC2822Strings(
                match[4],
                match[3],
                match[2],
                match[5],
                match[6],
                match[7]
            );
            if (!checkWeekday(match[1], parsedArray, config)) {
                return;
            }

            config._a = parsedArray;
            config._tzm = calculateOffset(match[8], match[9], match[10]);

            config._d = createUTCDate.apply(null, config._a);
            config._d.setUTCMinutes(config._d.getUTCMinutes() - config._tzm);

            getParsingFlags(config).rfc2822 = true;
        } else {
            config._isValid = false;
        }
    }

    // date from 1) ASP.NET, 2) ISO, 3) RFC 2822 formats, or 4) optional fallback if parsing isn't strict
    function configFromString(config) {
        var matched = aspNetJsonRegex.exec(config._i);
        if (matched !== null) {
            config._d = new Date(+matched[1]);
            return;
        }

        configFromISO(config);
        if (config._isValid === false) {
            delete config._isValid;
        } else {
            return;
        }

        configFromRFC2822(config);
        if (config._isValid === false) {
            delete config._isValid;
        } else {
            return;
        }

        if (config._strict) {
            config._isValid = false;
        } else {
            // Final attempt, use Input Fallback
            hooks.createFromInputFallback(config);
        }
    }

    hooks.createFromInputFallback = deprecate(
        'value provided is not in a recognized RFC2822 or ISO format. moment construction falls back to js Date(), ' +
            'which is not reliable across all browsers and versions. Non RFC2822/ISO date formats are ' +
            'discouraged and will be removed in an upcoming major release. Please refer to ' +
            'http://momentjs.com/guides/#/warnings/js-date/ for more info.',
        function (config) {
            config._d = new Date(config._i + (config._useUTC ? ' UTC' : ''));
        }
    );

    // Pick the first defined of two or three arguments.
    function defaults(a, b, c) {
        if (a != null) {
            return a;
        }
        if (b != null) {
            return b;
        }
        return c;
    }

    function currentDateArray(config) {
        // hooks is actually the exported moment object
        var nowValue = new Date(hooks.now());
        if (config._useUTC) {
            return [
                nowValue.getUTCFullYear(),
                nowValue.getUTCMonth(),
                nowValue.getUTCDate(),
            ];
        }
        return [nowValue.getFullYear(), nowValue.getMonth(), nowValue.getDate()];
    }

    // convert an array to a date.
    // the array should mirror the parameters below
    // note: all values past the year are optional and will default to the lowest possible value.
    // [year, month, day , hour, minute, second, millisecond]
    function configFromArray(config) {
        var i,
            date,
            input = [],
            currentDate,
            expectedWeekday,
            yearToUse;

        if (config._d) {
            return;
        }

        currentDate = currentDateArray(config);

        //compute day of the year from weeks and weekdays
        if (config._w && config._a[DATE] == null && config._a[MONTH] == null) {
            dayOfYearFromWeekInfo(config);
        }

        //if the day of the year is set, figure out what it is
        if (config._dayOfYear != null) {
            yearToUse = defaults(config._a[YEAR], currentDate[YEAR]);

            if (
                config._dayOfYear > daysInYear(yearToUse) ||
                config._dayOfYear === 0
            ) {
                getParsingFlags(config)._overflowDayOfYear = true;
            }

            date = createUTCDate(yearToUse, 0, config._dayOfYear);
            config._a[MONTH] = date.getUTCMonth();
            config._a[DATE] = date.getUTCDate();
        }

        // Default to current date.
        // * if no year, month, day of month are given, default to today
        // * if day of month is given, default month and year
        // * if month is given, default only year
        // * if year is given, don't default anything
        for (i = 0; i < 3 && config._a[i] == null; ++i) {
            config._a[i] = input[i] = currentDate[i];
        }

        // Zero out whatever was not defaulted, including time
        for (; i < 7; i++) {
            config._a[i] = input[i] =
                config._a[i] == null ? (i === 2 ? 1 : 0) : config._a[i];
        }

        // Check for 24:00:00.000
        if (
            config._a[HOUR] === 24 &&
            config._a[MINUTE] === 0 &&
            config._a[SECOND] === 0 &&
            config._a[MILLISECOND] === 0
        ) {
            config._nextDay = true;
            config._a[HOUR] = 0;
        }

        config._d = (config._useUTC ? createUTCDate : createDate).apply(
            null,
            input
        );
        expectedWeekday = config._useUTC
            ? config._d.getUTCDay()
            : config._d.getDay();

        // Apply timezone offset from input. The actual utcOffset can be changed
        // with parseZone.
        if (config._tzm != null) {
            config._d.setUTCMinutes(config._d.getUTCMinutes() - config._tzm);
        }

        if (config._nextDay) {
            config._a[HOUR] = 24;
        }

        // check for mismatching day of week
        if (
            config._w &&
            typeof config._w.d !== 'undefined' &&
            config._w.d !== expectedWeekday
        ) {
            getParsingFlags(config).weekdayMismatch = true;
        }
    }

    function dayOfYearFromWeekInfo(config) {
        var w, weekYear, week, weekday, dow, doy, temp, weekdayOverflow, curWeek;

        w = config._w;
        if (w.GG != null || w.W != null || w.E != null) {
            dow = 1;
            doy = 4;

            // TODO: We need to take the current isoWeekYear, but that depends on
            // how we interpret now (local, utc, fixed offset). So create
            // a now version of current config (take local/utc/offset flags, and
            // create now).
            weekYear = defaults(
                w.GG,
                config._a[YEAR],
                weekOfYear(createLocal(), 1, 4).year
            );
            week = defaults(w.W, 1);
            weekday = defaults(w.E, 1);
            if (weekday < 1 || weekday > 7) {
                weekdayOverflow = true;
            }
        } else {
            dow = config._locale._week.dow;
            doy = config._locale._week.doy;

            curWeek = weekOfYear(createLocal(), dow, doy);

            weekYear = defaults(w.gg, config._a[YEAR], curWeek.year);

            // Default to current week.
            week = defaults(w.w, curWeek.week);

            if (w.d != null) {
                // weekday -- low day numbers are considered next week
                weekday = w.d;
                if (weekday < 0 || weekday > 6) {
                    weekdayOverflow = true;
                }
            } else if (w.e != null) {
                // local weekday -- counting starts from beginning of week
                weekday = w.e + dow;
                if (w.e < 0 || w.e > 6) {
                    weekdayOverflow = true;
                }
            } else {
                // default to beginning of week
                weekday = dow;
            }
        }
        if (week < 1 || week > weeksInYear(weekYear, dow, doy)) {
            getParsingFlags(config)._overflowWeeks = true;
        } else if (weekdayOverflow != null) {
            getParsingFlags(config)._overflowWeekday = true;
        } else {
            temp = dayOfYearFromWeeks(weekYear, week, weekday, dow, doy);
            config._a[YEAR] = temp.year;
            config._dayOfYear = temp.dayOfYear;
        }
    }

    // constant that refers to the ISO standard
    hooks.ISO_8601 = function () {};

    // constant that refers to the RFC 2822 form
    hooks.RFC_2822 = function () {};

    // date from string and format string
    function configFromStringAndFormat(config) {
        // TODO: Move this to another part of the creation flow to prevent circular deps
        if (config._f === hooks.ISO_8601) {
            configFromISO(config);
            return;
        }
        if (config._f === hooks.RFC_2822) {
            configFromRFC2822(config);
            return;
        }
        config._a = [];
        getParsingFlags(config).empty = true;

        // This array is used to make a Date, either with `new Date` or `Date.UTC`
        var string = '' + config._i,
            i,
            parsedInput,
            tokens,
            token,
            skipped,
            stringLength = string.length,
            totalParsedInputLength = 0,
            era;

        tokens =
            expandFormat(config._f, config._locale).match(formattingTokens) || [];

        for (i = 0; i < tokens.length; i++) {
            token = tokens[i];
            parsedInput = (string.match(getParseRegexForToken(token, config)) ||
                [])[0];
            if (parsedInput) {
                skipped = string.substr(0, string.indexOf(parsedInput));
                if (skipped.length > 0) {
                    getParsingFlags(config).unusedInput.push(skipped);
                }
                string = string.slice(
                    string.indexOf(parsedInput) + parsedInput.length
                );
                totalParsedInputLength += parsedInput.length;
            }
            // don't parse if it's not a known token
            if (formatTokenFunctions[token]) {
                if (parsedInput) {
                    getParsingFlags(config).empty = false;
                } else {
                    getParsingFlags(config).unusedTokens.push(token);
                }
                addTimeToArrayFromToken(token, parsedInput, config);
            } else if (config._strict && !parsedInput) {
                getParsingFlags(config).unusedTokens.push(token);
            }
        }

        // add remaining unparsed input length to the string
        getParsingFlags(config).charsLeftOver =
            stringLength - totalParsedInputLength;
        if (string.length > 0) {
            getParsingFlags(config).unusedInput.push(string);
        }

        // clear _12h flag if hour is <= 12
        if (
            config._a[HOUR] <= 12 &&
            getParsingFlags(config).bigHour === true &&
            config._a[HOUR] > 0
        ) {
            getParsingFlags(config).bigHour = undefined;
        }

        getParsingFlags(config).parsedDateParts = config._a.slice(0);
        getParsingFlags(config).meridiem = config._meridiem;
        // handle meridiem
        config._a[HOUR] = meridiemFixWrap(
            config._locale,
            config._a[HOUR],
            config._meridiem
        );

        // handle era
        era = getParsingFlags(config).era;
        if (era !== null) {
            config._a[YEAR] = config._locale.erasConvertYear(era, config._a[YEAR]);
        }

        configFromArray(config);
        checkOverflow(config);
    }

    function meridiemFixWrap(locale, hour, meridiem) {
        var isPm;

        if (meridiem == null) {
            // nothing to do
            return hour;
        }
        if (locale.meridiemHour != null) {
            return locale.meridiemHour(hour, meridiem);
        } else if (locale.isPM != null) {
            // Fallback
            isPm = locale.isPM(meridiem);
            if (isPm && hour < 12) {
                hour += 12;
            }
            if (!isPm && hour === 12) {
                hour = 0;
            }
            return hour;
        } else {
            // this is not supposed to happen
            return hour;
        }
    }

    // date from string and array of format strings
    function configFromStringAndArray(config) {
        var tempConfig,
            bestMoment,
            scoreToBeat,
            i,
            currentScore,
            validFormatFound,
            bestFormatIsValid = false;

        if (config._f.length === 0) {
            getParsingFlags(config).invalidFormat = true;
            config._d = new Date(NaN);
            return;
        }

        for (i = 0; i < config._f.length; i++) {
            currentScore = 0;
            validFormatFound = false;
            tempConfig = copyConfig({}, config);
            if (config._useUTC != null) {
                tempConfig._useUTC = config._useUTC;
            }
            tempConfig._f = config._f[i];
            configFromStringAndFormat(tempConfig);

            if (isValid(tempConfig)) {
                validFormatFound = true;
            }

            // if there is any input that was not parsed add a penalty for that format
            currentScore += getParsingFlags(tempConfig).charsLeftOver;

            //or tokens
            currentScore += getParsingFlags(tempConfig).unusedTokens.length * 10;

            getParsingFlags(tempConfig).score = currentScore;

            if (!bestFormatIsValid) {
                if (
                    scoreToBeat == null ||
                    currentScore < scoreToBeat ||
                    validFormatFound
                ) {
                    scoreToBeat = currentScore;
                    bestMoment = tempConfig;
                    if (validFormatFound) {
                        bestFormatIsValid = true;
                    }
                }
            } else {
                if (currentScore < scoreToBeat) {
                    scoreToBeat = currentScore;
                    bestMoment = tempConfig;
                }
            }
        }

        extend(config, bestMoment || tempConfig);
    }

    function configFromObject(config) {
        if (config._d) {
            return;
        }

        var i = normalizeObjectUnits(config._i),
            dayOrDate = i.day === undefined ? i.date : i.day;
        config._a = map(
            [i.year, i.month, dayOrDate, i.hour, i.minute, i.second, i.millisecond],
            function (obj) {
                return obj && parseInt(obj, 10);
            }
        );

        configFromArray(config);
    }

    function createFromConfig(config) {
        var res = new Moment(checkOverflow(prepareConfig(config)));
        if (res._nextDay) {
            // Adding is smart enough around DST
            res.add(1, 'd');
            res._nextDay = undefined;
        }

        return res;
    }

    function prepareConfig(config) {
        var input = config._i,
            format = config._f;

        config._locale = config._locale || getLocale(config._l);

        if (input === null || (format === undefined && input === '')) {
            return createInvalid({ nullInput: true });
        }

        if (typeof input === 'string') {
            config._i = input = config._locale.preparse(input);
        }

        if (isMoment(input)) {
            return new Moment(checkOverflow(input));
        } else if (isDate(input)) {
            config._d = input;
        } else if (isArray(format)) {
            configFromStringAndArray(config);
        } else if (format) {
            configFromStringAndFormat(config);
        } else {
            configFromInput(config);
        }

        if (!isValid(config)) {
            config._d = null;
        }

        return config;
    }

    function configFromInput(config) {
        var input = config._i;
        if (isUndefined(input)) {
            config._d = new Date(hooks.now());
        } else if (isDate(input)) {
            config._d = new Date(input.valueOf());
        } else if (typeof input === 'string') {
            configFromString(config);
        } else if (isArray(input)) {
            config._a = map(input.slice(0), function (obj) {
                return parseInt(obj, 10);
            });
            configFromArray(config);
        } else if (isObject(input)) {
            configFromObject(config);
        } else if (isNumber(input)) {
            // from milliseconds
            config._d = new Date(input);
        } else {
            hooks.createFromInputFallback(config);
        }
    }

    function createLocalOrUTC(input, format, locale, strict, isUTC) {
        var c = {};

        if (format === true || format === false) {
            strict = format;
            format = undefined;
        }

        if (locale === true || locale === false) {
            strict = locale;
            locale = undefined;
        }

        if (
            (isObject(input) && isObjectEmpty(input)) ||
            (isArray(input) && input.length === 0)
        ) {
            input = undefined;
        }
        // object construction must be done this way.
        // https://github.com/moment/moment/issues/1423
        c._isAMomentObject = true;
        c._useUTC = c._isUTC = isUTC;
        c._l = locale;
        c._i = input;
        c._f = format;
        c._strict = strict;

        return createFromConfig(c);
    }

    function createLocal(input, format, locale, strict) {
        return createLocalOrUTC(input, format, locale, strict, false);
    }

    var prototypeMin = deprecate(
            'moment().min is deprecated, use moment.max instead. http://momentjs.com/guides/#/warnings/min-max/',
            function () {
                var other = createLocal.apply(null, arguments);
                if (this.isValid() && other.isValid()) {
                    return other < this ? this : other;
                } else {
                    return createInvalid();
                }
            }
        ),
        prototypeMax = deprecate(
            'moment().max is deprecated, use moment.min instead. http://momentjs.com/guides/#/warnings/min-max/',
            function () {
                var other = createLocal.apply(null, arguments);
                if (this.isValid() && other.isValid()) {
                    return other > this ? this : other;
                } else {
                    return createInvalid();
                }
            }
        );

    // Pick a moment m from moments so that m[fn](other) is true for all
    // other. This relies on the function fn to be transitive.
    //
    // moments should either be an array of moment objects or an array, whose
    // first element is an array of moment objects.
    function pickBy(fn, moments) {
        var res, i;
        if (moments.length === 1 && isArray(moments[0])) {
            moments = moments[0];
        }
        if (!moments.length) {
            return createLocal();
        }
        res = moments[0];
        for (i = 1; i < moments.length; ++i) {
            if (!moments[i].isValid() || moments[i][fn](res)) {
                res = moments[i];
            }
        }
        return res;
    }

    // TODO: Use [].sort instead?
    function min() {
        var args = [].slice.call(arguments, 0);

        return pickBy('isBefore', args);
    }

    function max() {
        var args = [].slice.call(arguments, 0);

        return pickBy('isAfter', args);
    }

    var now = function () {
        return Date.now ? Date.now() : +new Date();
    };

    var ordering = [
        'year',
        'quarter',
        'month',
        'week',
        'day',
        'hour',
        'minute',
        'second',
        'millisecond',
    ];

    function isDurationValid(m) {
        var key,
            unitHasDecimal = false,
            i;
        for (key in m) {
            if (
                hasOwnProp(m, key) &&
                !(
                    indexOf.call(ordering, key) !== -1 &&
                    (m[key] == null || !isNaN(m[key]))
                )
            ) {
                return false;
            }
        }

        for (i = 0; i < ordering.length; ++i) {
            if (m[ordering[i]]) {
                if (unitHasDecimal) {
                    return false; // only allow non-integers for smallest unit
                }
                if (parseFloat(m[ordering[i]]) !== toInt(m[ordering[i]])) {
                    unitHasDecimal = true;
                }
            }
        }

        return true;
    }

    function isValid$1() {
        return this._isValid;
    }

    function createInvalid$1() {
        return createDuration(NaN);
    }

    function Duration(duration) {
        var normalizedInput = normalizeObjectUnits(duration),
            years = normalizedInput.year || 0,
            quarters = normalizedInput.quarter || 0,
            months = normalizedInput.month || 0,
            weeks = normalizedInput.week || normalizedInput.isoWeek || 0,
            days = normalizedInput.day || 0,
            hours = normalizedInput.hour || 0,
            minutes = normalizedInput.minute || 0,
            seconds = normalizedInput.second || 0,
            milliseconds = normalizedInput.millisecond || 0;

        this._isValid = isDurationValid(normalizedInput);

        // representation for dateAddRemove
        this._milliseconds =
            +milliseconds +
            seconds * 1e3 + // 1000
            minutes * 6e4 + // 1000 * 60
            hours * 1000 * 60 * 60; //using 1000 * 60 * 60 instead of 36e5 to avoid floating point rounding errors https://github.com/moment/moment/issues/2978
        // Because of dateAddRemove treats 24 hours as different from a
        // day when working around DST, we need to store them separately
        this._days = +days + weeks * 7;
        // It is impossible to translate months into days without knowing
        // which months you are are talking about, so we have to store
        // it separately.
        this._months = +months + quarters * 3 + years * 12;

        this._data = {};

        this._locale = getLocale();

        this._bubble();
    }

    function isDuration(obj) {
        return obj instanceof Duration;
    }

    function absRound(number) {
        if (number < 0) {
            return Math.round(-1 * number) * -1;
        } else {
            return Math.round(number);
        }
    }

    // compare two arrays, return the number of differences
    function compareArrays(array1, array2, dontConvert) {
        var len = Math.min(array1.length, array2.length),
            lengthDiff = Math.abs(array1.length - array2.length),
            diffs = 0,
            i;
        for (i = 0; i < len; i++) {
            if (
                (dontConvert && array1[i] !== array2[i]) ||
                (!dontConvert && toInt(array1[i]) !== toInt(array2[i]))
            ) {
                diffs++;
            }
        }
        return diffs + lengthDiff;
    }

    // FORMATTING

    function offset(token, separator) {
        addFormatToken(token, 0, 0, function () {
            var offset = this.utcOffset(),
                sign = '+';
            if (offset < 0) {
                offset = -offset;
                sign = '-';
            }
            return (
                sign +
                zeroFill(~~(offset / 60), 2) +
                separator +
                zeroFill(~~offset % 60, 2)
            );
        });
    }

    offset('Z', ':');
    offset('ZZ', '');

    // PARSING

    addRegexToken('Z', matchShortOffset);
    addRegexToken('ZZ', matchShortOffset);
    addParseToken(['Z', 'ZZ'], function (input, array, config) {
        config._useUTC = true;
        config._tzm = offsetFromString(matchShortOffset, input);
    });

    // HELPERS

    // timezone chunker
    // '+10:00' > ['10',  '00']
    // '-1530'  > ['-15', '30']
    var chunkOffset = /([\+\-]|\d\d)/gi;

    function offsetFromString(matcher, string) {
        var matches = (string || '').match(matcher),
            chunk,
            parts,
            minutes;

        if (matches === null) {
            return null;
        }

        chunk = matches[matches.length - 1] || [];
        parts = (chunk + '').match(chunkOffset) || ['-', 0, 0];
        minutes = +(parts[1] * 60) + toInt(parts[2]);

        return minutes === 0 ? 0 : parts[0] === '+' ? minutes : -minutes;
    }

    // Return a moment from input, that is local/utc/zone equivalent to model.
    function cloneWithOffset(input, model) {
        var res, diff;
        if (model._isUTC) {
            res = model.clone();
            diff =
                (isMoment(input) || isDate(input)
                    ? input.valueOf()
                    : createLocal(input).valueOf()) - res.valueOf();
            // Use low-level api, because this fn is low-level api.
            res._d.setTime(res._d.valueOf() + diff);
            hooks.updateOffset(res, false);
            return res;
        } else {
            return createLocal(input).local();
        }
    }

    function getDateOffset(m) {
        // On Firefox.24 Date#getTimezoneOffset returns a floating point.
        // https://github.com/moment/moment/pull/1871
        return -Math.round(m._d.getTimezoneOffset());
    }

    // HOOKS

    // This function will be called whenever a moment is mutated.
    // It is intended to keep the offset in sync with the timezone.
    hooks.updateOffset = function () {};

    // MOMENTS

    // keepLocalTime = true means only change the timezone, without
    // affecting the local hour. So 5:31:26 +0300 --[utcOffset(2, true)]-->
    // 5:31:26 +0200 It is possible that 5:31:26 doesn't exist with offset
    // +0200, so we adjust the time as needed, to be valid.
    //
    // Keeping the time actually adds/subtracts (one hour)
    // from the actual represented time. That is why we call updateOffset
    // a second time. In case it wants us to change the offset again
    // _changeInProgress == true case, then we have to adjust, because
    // there is no such time in the given timezone.
    function getSetOffset(input, keepLocalTime, keepMinutes) {
        var offset = this._offset || 0,
            localAdjust;
        if (!this.isValid()) {
            return input != null ? this : NaN;
        }
        if (input != null) {
            if (typeof input === 'string') {
                input = offsetFromString(matchShortOffset, input);
                if (input === null) {
                    return this;
                }
            } else if (Math.abs(input) < 16 && !keepMinutes) {
                input = input * 60;
            }
            if (!this._isUTC && keepLocalTime) {
                localAdjust = getDateOffset(this);
            }
            this._offset = input;
            this._isUTC = true;
            if (localAdjust != null) {
                this.add(localAdjust, 'm');
            }
            if (offset !== input) {
                if (!keepLocalTime || this._changeInProgress) {
                    addSubtract(
                        this,
                        createDuration(input - offset, 'm'),
                        1,
                        false
                    );
                } else if (!this._changeInProgress) {
                    this._changeInProgress = true;
                    hooks.updateOffset(this, true);
                    this._changeInProgress = null;
                }
            }
            return this;
        } else {
            return this._isUTC ? offset : getDateOffset(this);
        }
    }

    function getSetZone(input, keepLocalTime) {
        if (input != null) {
            if (typeof input !== 'string') {
                input = -input;
            }

            this.utcOffset(input, keepLocalTime);

            return this;
        } else {
            return -this.utcOffset();
        }
    }

    function setOffsetToUTC(keepLocalTime) {
        return this.utcOffset(0, keepLocalTime);
    }

    function setOffsetToLocal(keepLocalTime) {
        if (this._isUTC) {
            this.utcOffset(0, keepLocalTime);
            this._isUTC = false;

            if (keepLocalTime) {
                this.subtract(getDateOffset(this), 'm');
            }
        }
        return this;
    }

    function setOffsetToParsedOffset() {
        if (this._tzm != null) {
            this.utcOffset(this._tzm, false, true);
        } else if (typeof this._i === 'string') {
            var tZone = offsetFromString(matchOffset, this._i);
            if (tZone != null) {
                this.utcOffset(tZone);
            } else {
                this.utcOffset(0, true);
            }
        }
        return this;
    }

    function hasAlignedHourOffset(input) {
        if (!this.isValid()) {
            return false;
        }
        input = input ? createLocal(input).utcOffset() : 0;

        return (this.utcOffset() - input) % 60 === 0;
    }

    function isDaylightSavingTime() {
        return (
            this.utcOffset() > this.clone().month(0).utcOffset() ||
            this.utcOffset() > this.clone().month(5).utcOffset()
        );
    }

    function isDaylightSavingTimeShifted() {
        if (!isUndefined(this._isDSTShifted)) {
            return this._isDSTShifted;
        }

        var c = {},
            other;

        copyConfig(c, this);
        c = prepareConfig(c);

        if (c._a) {
            other = c._isUTC ? createUTC(c._a) : createLocal(c._a);
            this._isDSTShifted =
                this.isValid() && compareArrays(c._a, other.toArray()) > 0;
        } else {
            this._isDSTShifted = false;
        }

        return this._isDSTShifted;
    }

    function isLocal() {
        return this.isValid() ? !this._isUTC : false;
    }

    function isUtcOffset() {
        return this.isValid() ? this._isUTC : false;
    }

    function isUtc() {
        return this.isValid() ? this._isUTC && this._offset === 0 : false;
    }

    // ASP.NET json date format regex
    var aspNetRegex = /^(-|\+)?(?:(\d*)[. ])?(\d+):(\d+)(?::(\d+)(\.\d*)?)?$/,
        // from http://docs.closure-library.googlecode.com/git/closure_goog_date_date.js.source.html
        // somewhat more in line with 4.4.3.2 2004 spec, but allows decimal anywhere
        // and further modified to allow for strings containing both week and day
        isoRegex = /^(-|\+)?P(?:([-+]?[0-9,.]*)Y)?(?:([-+]?[0-9,.]*)M)?(?:([-+]?[0-9,.]*)W)?(?:([-+]?[0-9,.]*)D)?(?:T(?:([-+]?[0-9,.]*)H)?(?:([-+]?[0-9,.]*)M)?(?:([-+]?[0-9,.]*)S)?)?$/;

    function createDuration(input, key) {
        var duration = input,
            // matching against regexp is expensive, do it on demand
            match = null,
            sign,
            ret,
            diffRes;

        if (isDuration(input)) {
            duration = {
                ms: input._milliseconds,
                d: input._days,
                M: input._months,
            };
        } else if (isNumber(input) || !isNaN(+input)) {
            duration = {};
            if (key) {
                duration[key] = +input;
            } else {
                duration.milliseconds = +input;
            }
        } else if ((match = aspNetRegex.exec(input))) {
            sign = match[1] === '-' ? -1 : 1;
            duration = {
                y: 0,
                d: toInt(match[DATE]) * sign,
                h: toInt(match[HOUR]) * sign,
                m: toInt(match[MINUTE]) * sign,
                s: toInt(match[SECOND]) * sign,
                ms: toInt(absRound(match[MILLISECOND] * 1000)) * sign, // the millisecond decimal point is included in the match
            };
        } else if ((match = isoRegex.exec(input))) {
            sign = match[1] === '-' ? -1 : 1;
            duration = {
                y: parseIso(match[2], sign),
                M: parseIso(match[3], sign),
                w: parseIso(match[4], sign),
                d: parseIso(match[5], sign),
                h: parseIso(match[6], sign),
                m: parseIso(match[7], sign),
                s: parseIso(match[8], sign),
            };
        } else if (duration == null) {
            // checks for null or undefined
            duration = {};
        } else if (
            typeof duration === 'object' &&
            ('from' in duration || 'to' in duration)
        ) {
            diffRes = momentsDifference(
                createLocal(duration.from),
                createLocal(duration.to)
            );

            duration = {};
            duration.ms = diffRes.milliseconds;
            duration.M = diffRes.months;
        }

        ret = new Duration(duration);

        if (isDuration(input) && hasOwnProp(input, '_locale')) {
            ret._locale = input._locale;
        }

        if (isDuration(input) && hasOwnProp(input, '_isValid')) {
            ret._isValid = input._isValid;
        }

        return ret;
    }

    createDuration.fn = Duration.prototype;
    createDuration.invalid = createInvalid$1;

    function parseIso(inp, sign) {
        // We'd normally use ~~inp for this, but unfortunately it also
        // converts floats to ints.
        // inp may be undefined, so careful calling replace on it.
        var res = inp && parseFloat(inp.replace(',', '.'));
        // apply sign while we're at it
        return (isNaN(res) ? 0 : res) * sign;
    }

    function positiveMomentsDifference(base, other) {
        var res = {};

        res.months =
            other.month() - base.month() + (other.year() - base.year()) * 12;
        if (base.clone().add(res.months, 'M').isAfter(other)) {
            --res.months;
        }

        res.milliseconds = +other - +base.clone().add(res.months, 'M');

        return res;
    }

    function momentsDifference(base, other) {
        var res;
        if (!(base.isValid() && other.isValid())) {
            return { milliseconds: 0, months: 0 };
        }

        other = cloneWithOffset(other, base);
        if (base.isBefore(other)) {
            res = positiveMomentsDifference(base, other);
        } else {
            res = positiveMomentsDifference(other, base);
            res.milliseconds = -res.milliseconds;
            res.months = -res.months;
        }

        return res;
    }

    // TODO: remove 'name' arg after deprecation is removed
    function createAdder(direction, name) {
        return function (val, period) {
            var dur, tmp;
            //invert the arguments, but complain about it
            if (period !== null && !isNaN(+period)) {
                deprecateSimple(
                    name,
                    'moment().' +
                        name +
                        '(period, number) is deprecated. Please use moment().' +
                        name +
                        '(number, period). ' +
                        'See http://momentjs.com/guides/#/warnings/add-inverted-param/ for more info.'
                );
                tmp = val;
                val = period;
                period = tmp;
            }

            dur = createDuration(val, period);
            addSubtract(this, dur, direction);
            return this;
        };
    }

    function addSubtract(mom, duration, isAdding, updateOffset) {
        var milliseconds = duration._milliseconds,
            days = absRound(duration._days),
            months = absRound(duration._months);

        if (!mom.isValid()) {
            // No op
            return;
        }

        updateOffset = updateOffset == null ? true : updateOffset;

        if (months) {
            setMonth(mom, get(mom, 'Month') + months * isAdding);
        }
        if (days) {
            set$1(mom, 'Date', get(mom, 'Date') + days * isAdding);
        }
        if (milliseconds) {
            mom._d.setTime(mom._d.valueOf() + milliseconds * isAdding);
        }
        if (updateOffset) {
            hooks.updateOffset(mom, days || months);
        }
    }

    var add = createAdder(1, 'add'),
        subtract = createAdder(-1, 'subtract');

    function isString(input) {
        return typeof input === 'string' || input instanceof String;
    }

    // type MomentInput = Moment | Date | string | number | (number | string)[] | MomentInputObject | void; // null | undefined
    function isMomentInput(input) {
        return (
            isMoment(input) ||
            isDate(input) ||
            isString(input) ||
            isNumber(input) ||
            isNumberOrStringArray(input) ||
            isMomentInputObject(input) ||
            input === null ||
            input === undefined
        );
    }

    function isMomentInputObject(input) {
        var objectTest = isObject(input) && !isObjectEmpty(input),
            propertyTest = false,
            properties = [
                'years',
                'year',
                'y',
                'months',
                'month',
                'M',
                'days',
                'day',
                'd',
                'dates',
                'date',
                'D',
                'hours',
                'hour',
                'h',
                'minutes',
                'minute',
                'm',
                'seconds',
                'second',
                's',
                'milliseconds',
                'millisecond',
                'ms',
            ],
            i,
            property;

        for (i = 0; i < properties.length; i += 1) {
            property = properties[i];
            propertyTest = propertyTest || hasOwnProp(input, property);
        }

        return objectTest && propertyTest;
    }

    function isNumberOrStringArray(input) {
        var arrayTest = isArray(input),
            dataTypeTest = false;
        if (arrayTest) {
            dataTypeTest =
                input.filter(function (item) {
                    return !isNumber(item) && isString(input);
                }).length === 0;
        }
        return arrayTest && dataTypeTest;
    }

    function isCalendarSpec(input) {
        var objectTest = isObject(input) && !isObjectEmpty(input),
            propertyTest = false,
            properties = [
                'sameDay',
                'nextDay',
                'lastDay',
                'nextWeek',
                'lastWeek',
                'sameElse',
            ],
            i,
            property;

        for (i = 0; i < properties.length; i += 1) {
            property = properties[i];
            propertyTest = propertyTest || hasOwnProp(input, property);
        }

        return objectTest && propertyTest;
    }

    function getCalendarFormat(myMoment, now) {
        var diff = myMoment.diff(now, 'days', true);
        return diff < -6
            ? 'sameElse'
            : diff < -1
            ? 'lastWeek'
            : diff < 0
            ? 'lastDay'
            : diff < 1
            ? 'sameDay'
            : diff < 2
            ? 'nextDay'
            : diff < 7
            ? 'nextWeek'
            : 'sameElse';
    }

    function calendar$1(time, formats) {
        // Support for single parameter, formats only overload to the calendar function
        if (arguments.length === 1) {
            if (isMomentInput(arguments[0])) {
                time = arguments[0];
                formats = undefined;
            } else if (isCalendarSpec(arguments[0])) {
                formats = arguments[0];
                time = undefined;
            }
        }
        // We want to compare the start of today, vs this.
        // Getting start-of-today depends on whether we're local/utc/offset or not.
        var now = time || createLocal(),
            sod = cloneWithOffset(now, this).startOf('day'),
            format = hooks.calendarFormat(this, sod) || 'sameElse',
            output =
                formats &&
                (isFunction(formats[format])
                    ? formats[format].call(this, now)
                    : formats[format]);

        return this.format(
            output || this.localeData().calendar(format, this, createLocal(now))
        );
    }

    function clone() {
        return new Moment(this);
    }

    function isAfter(input, units) {
        var localInput = isMoment(input) ? input : createLocal(input);
        if (!(this.isValid() && localInput.isValid())) {
            return false;
        }
        units = normalizeUnits(units) || 'millisecond';
        if (units === 'millisecond') {
            return this.valueOf() > localInput.valueOf();
        } else {
            return localInput.valueOf() < this.clone().startOf(units).valueOf();
        }
    }

    function isBefore(input, units) {
        var localInput = isMoment(input) ? input : createLocal(input);
        if (!(this.isValid() && localInput.isValid())) {
            return false;
        }
        units = normalizeUnits(units) || 'millisecond';
        if (units === 'millisecond') {
            return this.valueOf() < localInput.valueOf();
        } else {
            return this.clone().endOf(units).valueOf() < localInput.valueOf();
        }
    }

    function isBetween(from, to, units, inclusivity) {
        var localFrom = isMoment(from) ? from : createLocal(from),
            localTo = isMoment(to) ? to : createLocal(to);
        if (!(this.isValid() && localFrom.isValid() && localTo.isValid())) {
            return false;
        }
        inclusivity = inclusivity || '()';
        return (
            (inclusivity[0] === '('
                ? this.isAfter(localFrom, units)
                : !this.isBefore(localFrom, units)) &&
            (inclusivity[1] === ')'
                ? this.isBefore(localTo, units)
                : !this.isAfter(localTo, units))
        );
    }

    function isSame(input, units) {
        var localInput = isMoment(input) ? input : createLocal(input),
            inputMs;
        if (!(this.isValid() && localInput.isValid())) {
            return false;
        }
        units = normalizeUnits(units) || 'millisecond';
        if (units === 'millisecond') {
            return this.valueOf() === localInput.valueOf();
        } else {
            inputMs = localInput.valueOf();
            return (
                this.clone().startOf(units).valueOf() <= inputMs &&
                inputMs <= this.clone().endOf(units).valueOf()
            );
        }
    }

    function isSameOrAfter(input, units) {
        return this.isSame(input, units) || this.isAfter(input, units);
    }

    function isSameOrBefore(input, units) {
        return this.isSame(input, units) || this.isBefore(input, units);
    }

    function diff(input, units, asFloat) {
        var that, zoneDelta, output;

        if (!this.isValid()) {
            return NaN;
        }

        that = cloneWithOffset(input, this);

        if (!that.isValid()) {
            return NaN;
        }

        zoneDelta = (that.utcOffset() - this.utcOffset()) * 6e4;

        units = normalizeUnits(units);

        switch (units) {
            case 'year':
                output = monthDiff(this, that) / 12;
                break;
            case 'month':
                output = monthDiff(this, that);
                break;
            case 'quarter':
                output = monthDiff(this, that) / 3;
                break;
            case 'second':
                output = (this - that) / 1e3;
                break; // 1000
            case 'minute':
                output = (this - that) / 6e4;
                break; // 1000 * 60
            case 'hour':
                output = (this - that) / 36e5;
                break; // 1000 * 60 * 60
            case 'day':
                output = (this - that - zoneDelta) / 864e5;
                break; // 1000 * 60 * 60 * 24, negate dst
            case 'week':
                output = (this - that - zoneDelta) / 6048e5;
                break; // 1000 * 60 * 60 * 24 * 7, negate dst
            default:
                output = this - that;
        }

        return asFloat ? output : absFloor(output);
    }

    function monthDiff(a, b) {
        if (a.date() < b.date()) {
            // end-of-month calculations work correct when the start month has more
            // days than the end month.
            return -monthDiff(b, a);
        }
        // difference in months
        var wholeMonthDiff = (b.year() - a.year()) * 12 + (b.month() - a.month()),
            // b is in (anchor - 1 month, anchor + 1 month)
            anchor = a.clone().add(wholeMonthDiff, 'months'),
            anchor2,
            adjust;

        if (b - anchor < 0) {
            anchor2 = a.clone().add(wholeMonthDiff - 1, 'months');
            // linear across the month
            adjust = (b - anchor) / (anchor - anchor2);
        } else {
            anchor2 = a.clone().add(wholeMonthDiff + 1, 'months');
            // linear across the month
            adjust = (b - anchor) / (anchor2 - anchor);
        }

        //check for negative zero, return zero if negative zero
        return -(wholeMonthDiff + adjust) || 0;
    }

    hooks.defaultFormat = 'YYYY-MM-DDTHH:mm:ssZ';
    hooks.defaultFormatUtc = 'YYYY-MM-DDTHH:mm:ss[Z]';

    function toString() {
        return this.clone().locale('en').format('ddd MMM DD YYYY HH:mm:ss [GMT]ZZ');
    }

    function toISOString(keepOffset) {
        if (!this.isValid()) {
            return null;
        }
        var utc = keepOffset !== true,
            m = utc ? this.clone().utc() : this;
        if (m.year() < 0 || m.year() > 9999) {
            return formatMoment(
                m,
                utc
                    ? 'YYYYYY-MM-DD[T]HH:mm:ss.SSS[Z]'
                    : 'YYYYYY-MM-DD[T]HH:mm:ss.SSSZ'
            );
        }
        if (isFunction(Date.prototype.toISOString)) {
            // native implementation is ~50x faster, use it when we can
            if (utc) {
                return this.toDate().toISOString();
            } else {
                return new Date(this.valueOf() + this.utcOffset() * 60 * 1000)
                    .toISOString()
                    .replace('Z', formatMoment(m, 'Z'));
            }
        }
        return formatMoment(
            m,
            utc ? 'YYYY-MM-DD[T]HH:mm:ss.SSS[Z]' : 'YYYY-MM-DD[T]HH:mm:ss.SSSZ'
        );
    }

    /**
     * Return a human readable representation of a moment that can
     * also be evaluated to get a new moment which is the same
     *
     * @link https://nodejs.org/dist/latest/docs/api/util.html#util_custom_inspect_function_on_objects
     */
    function inspect() {
        if (!this.isValid()) {
            return 'moment.invalid(/* ' + this._i + ' */)';
        }
        var func = 'moment',
            zone = '',
            prefix,
            year,
            datetime,
            suffix;
        if (!this.isLocal()) {
            func = this.utcOffset() === 0 ? 'moment.utc' : 'moment.parseZone';
            zone = 'Z';
        }
        prefix = '[' + func + '("]';
        year = 0 <= this.year() && this.year() <= 9999 ? 'YYYY' : 'YYYYYY';
        datetime = '-MM-DD[T]HH:mm:ss.SSS';
        suffix = zone + '[")]';

        return this.format(prefix + year + datetime + suffix);
    }

    function format(inputString) {
        if (!inputString) {
            inputString = this.isUtc()
                ? hooks.defaultFormatUtc
                : hooks.defaultFormat;
        }
        var output = formatMoment(this, inputString);
        return this.localeData().postformat(output);
    }

    function from(time, withoutSuffix) {
        if (
            this.isValid() &&
            ((isMoment(time) && time.isValid()) || createLocal(time).isValid())
        ) {
            return createDuration({ to: this, from: time })
                .locale(this.locale())
                .humanize(!withoutSuffix);
        } else {
            return this.localeData().invalidDate();
        }
    }

    function fromNow(withoutSuffix) {
        return this.from(createLocal(), withoutSuffix);
    }

    function to(time, withoutSuffix) {
        if (
            this.isValid() &&
            ((isMoment(time) && time.isValid()) || createLocal(time).isValid())
        ) {
            return createDuration({ from: this, to: time })
                .locale(this.locale())
                .humanize(!withoutSuffix);
        } else {
            return this.localeData().invalidDate();
        }
    }

    function toNow(withoutSuffix) {
        return this.to(createLocal(), withoutSuffix);
    }

    // If passed a locale key, it will set the locale for this
    // instance.  Otherwise, it will return the locale configuration
    // variables for this instance.
    function locale(key) {
        var newLocaleData;

        if (key === undefined) {
            return this._locale._abbr;
        } else {
            newLocaleData = getLocale(key);
            if (newLocaleData != null) {
                this._locale = newLocaleData;
            }
            return this;
        }
    }

    var lang = deprecate(
        'moment().lang() is deprecated. Instead, use moment().localeData() to get the language configuration. Use moment().locale() to change languages.',
        function (key) {
            if (key === undefined) {
                return this.localeData();
            } else {
                return this.locale(key);
            }
        }
    );

    function localeData() {
        return this._locale;
    }

    var MS_PER_SECOND = 1000,
        MS_PER_MINUTE = 60 * MS_PER_SECOND,
        MS_PER_HOUR = 60 * MS_PER_MINUTE,
        MS_PER_400_YEARS = (365 * 400 + 97) * 24 * MS_PER_HOUR;

    // actual modulo - handles negative numbers (for dates before 1970):
    function mod$1(dividend, divisor) {
        return ((dividend % divisor) + divisor) % divisor;
    }

    function localStartOfDate(y, m, d) {
        // the date constructor remaps years 0-99 to 1900-1999
        if (y < 100 && y >= 0) {
            // preserve leap years using a full 400 year cycle, then reset
            return new Date(y + 400, m, d) - MS_PER_400_YEARS;
        } else {
            return new Date(y, m, d).valueOf();
        }
    }

    function utcStartOfDate(y, m, d) {
        // Date.UTC remaps years 0-99 to 1900-1999
        if (y < 100 && y >= 0) {
            // preserve leap years using a full 400 year cycle, then reset
            return Date.UTC(y + 400, m, d) - MS_PER_400_YEARS;
        } else {
            return Date.UTC(y, m, d);
        }
    }

    function startOf(units) {
        var time, startOfDate;
        units = normalizeUnits(units);
        if (units === undefined || units === 'millisecond' || !this.isValid()) {
            return this;
        }

        startOfDate = this._isUTC ? utcStartOfDate : localStartOfDate;

        switch (units) {
            case 'year':
                time = startOfDate(this.year(), 0, 1);
                break;
            case 'quarter':
                time = startOfDate(
                    this.year(),
                    this.month() - (this.month() % 3),
                    1
                );
                break;
            case 'month':
                time = startOfDate(this.year(), this.month(), 1);
                break;
            case 'week':
                time = startOfDate(
                    this.year(),
                    this.month(),
                    this.date() - this.weekday()
                );
                break;
            case 'isoWeek':
                time = startOfDate(
                    this.year(),
                    this.month(),
                    this.date() - (this.isoWeekday() - 1)
                );
                break;
            case 'day':
            case 'date':
                time = startOfDate(this.year(), this.month(), this.date());
                break;
            case 'hour':
                time = this._d.valueOf();
                time -= mod$1(
                    time + (this._isUTC ? 0 : this.utcOffset() * MS_PER_MINUTE),
                    MS_PER_HOUR
                );
                break;
            case 'minute':
                time = this._d.valueOf();
                time -= mod$1(time, MS_PER_MINUTE);
                break;
            case 'second':
                time = this._d.valueOf();
                time -= mod$1(time, MS_PER_SECOND);
                break;
        }

        this._d.setTime(time);
        hooks.updateOffset(this, true);
        return this;
    }

    function endOf(units) {
        var time, startOfDate;
        units = normalizeUnits(units);
        if (units === undefined || units === 'millisecond' || !this.isValid()) {
            return this;
        }

        startOfDate = this._isUTC ? utcStartOfDate : localStartOfDate;

        switch (units) {
            case 'year':
                time = startOfDate(this.year() + 1, 0, 1) - 1;
                break;
            case 'quarter':
                time =
                    startOfDate(
                        this.year(),
                        this.month() - (this.month() % 3) + 3,
                        1
                    ) - 1;
                break;
            case 'month':
                time = startOfDate(this.year(), this.month() + 1, 1) - 1;
                break;
            case 'week':
                time =
                    startOfDate(
                        this.year(),
                        this.month(),
                        this.date() - this.weekday() + 7
                    ) - 1;
                break;
            case 'isoWeek':
                time =
                    startOfDate(
                        this.year(),
                        this.month(),
                        this.date() - (this.isoWeekday() - 1) + 7
                    ) - 1;
                break;
            case 'day':
            case 'date':
                time = startOfDate(this.year(), this.month(), this.date() + 1) - 1;
                break;
            case 'hour':
                time = this._d.valueOf();
                time +=
                    MS_PER_HOUR -
                    mod$1(
                        time + (this._isUTC ? 0 : this.utcOffset() * MS_PER_MINUTE),
                        MS_PER_HOUR
                    ) -
                    1;
                break;
            case 'minute':
                time = this._d.valueOf();
                time += MS_PER_MINUTE - mod$1(time, MS_PER_MINUTE) - 1;
                break;
            case 'second':
                time = this._d.valueOf();
                time += MS_PER_SECOND - mod$1(time, MS_PER_SECOND) - 1;
                break;
        }

        this._d.setTime(time);
        hooks.updateOffset(this, true);
        return this;
    }

    function valueOf() {
        return this._d.valueOf() - (this._offset || 0) * 60000;
    }

    function unix() {
        return Math.floor(this.valueOf() / 1000);
    }

    function toDate() {
        return new Date(this.valueOf());
    }

    function toArray() {
        var m = this;
        return [
            m.year(),
            m.month(),
            m.date(),
            m.hour(),
            m.minute(),
            m.second(),
            m.millisecond(),
        ];
    }

    function toObject() {
        var m = this;
        return {
            years: m.year(),
            months: m.month(),
            date: m.date(),
            hours: m.hours(),
            minutes: m.minutes(),
            seconds: m.seconds(),
            milliseconds: m.milliseconds(),
        };
    }

    function toJSON() {
        // new Date(NaN).toJSON() === null
        return this.isValid() ? this.toISOString() : null;
    }

    function isValid$2() {
        return isValid(this);
    }

    function parsingFlags() {
        return extend({}, getParsingFlags(this));
    }

    function invalidAt() {
        return getParsingFlags(this).overflow;
    }

    function creationData() {
        return {
            input: this._i,
            format: this._f,
            locale: this._locale,
            isUTC: this._isUTC,
            strict: this._strict,
        };
    }

    addFormatToken('N', 0, 0, 'eraAbbr');
    addFormatToken('NN', 0, 0, 'eraAbbr');
    addFormatToken('NNN', 0, 0, 'eraAbbr');
    addFormatToken('NNNN', 0, 0, 'eraName');
    addFormatToken('NNNNN', 0, 0, 'eraNarrow');

    addFormatToken('y', ['y', 1], 'yo', 'eraYear');
    addFormatToken('y', ['yy', 2], 0, 'eraYear');
    addFormatToken('y', ['yyy', 3], 0, 'eraYear');
    addFormatToken('y', ['yyyy', 4], 0, 'eraYear');

    addRegexToken('N', matchEraAbbr);
    addRegexToken('NN', matchEraAbbr);
    addRegexToken('NNN', matchEraAbbr);
    addRegexToken('NNNN', matchEraName);
    addRegexToken('NNNNN', matchEraNarrow);

    addParseToken(['N', 'NN', 'NNN', 'NNNN', 'NNNNN'], function (
        input,
        array,
        config,
        token
    ) {
        var era = config._locale.erasParse(input, token, config._strict);
        if (era) {
            getParsingFlags(config).era = era;
        } else {
            getParsingFlags(config).invalidEra = input;
        }
    });

    addRegexToken('y', matchUnsigned);
    addRegexToken('yy', matchUnsigned);
    addRegexToken('yyy', matchUnsigned);
    addRegexToken('yyyy', matchUnsigned);
    addRegexToken('yo', matchEraYearOrdinal);

    addParseToken(['y', 'yy', 'yyy', 'yyyy'], YEAR);
    addParseToken(['yo'], function (input, array, config, token) {
        var match;
        if (config._locale._eraYearOrdinalRegex) {
            match = input.match(config._locale._eraYearOrdinalRegex);
        }

        if (config._locale.eraYearOrdinalParse) {
            array[YEAR] = config._locale.eraYearOrdinalParse(input, match);
        } else {
            array[YEAR] = parseInt(input, 10);
        }
    });

    function localeEras(m, format) {
        var i,
            l,
            date,
            eras = this._eras || getLocale('en')._eras;
        for (i = 0, l = eras.length; i < l; ++i) {
            switch (typeof eras[i].since) {
                case 'string':
                    // truncate time
                    date = hooks(eras[i].since).startOf('day');
                    eras[i].since = date.valueOf();
                    break;
            }

            switch (typeof eras[i].until) {
                case 'undefined':
                    eras[i].until = +Infinity;
                    break;
                case 'string':
                    // truncate time
                    date = hooks(eras[i].until).startOf('day').valueOf();
                    eras[i].until = date.valueOf();
                    break;
            }
        }
        return eras;
    }

    function localeErasParse(eraName, format, strict) {
        var i,
            l,
            eras = this.eras(),
            name,
            abbr,
            narrow;
        eraName = eraName.toUpperCase();

        for (i = 0, l = eras.length; i < l; ++i) {
            name = eras[i].name.toUpperCase();
            abbr = eras[i].abbr.toUpperCase();
            narrow = eras[i].narrow.toUpperCase();

            if (strict) {
                switch (format) {
                    case 'N':
                    case 'NN':
                    case 'NNN':
                        if (abbr === eraName) {
                            return eras[i];
                        }
                        break;

                    case 'NNNN':
                        if (name === eraName) {
                            return eras[i];
                        }
                        break;

                    case 'NNNNN':
                        if (narrow === eraName) {
                            return eras[i];
                        }
                        break;
                }
            } else if ([name, abbr, narrow].indexOf(eraName) >= 0) {
                return eras[i];
            }
        }
    }

    function localeErasConvertYear(era, year) {
        var dir = era.since <= era.until ? +1 : -1;
        if (year === undefined) {
            return hooks(era.since).year();
        } else {
            return hooks(era.since).year() + (year - era.offset) * dir;
        }
    }

    function getEraName() {
        var i,
            l,
            val,
            eras = this.localeData().eras();
        for (i = 0, l = eras.length; i < l; ++i) {
            // truncate time
            val = this.startOf('day').valueOf();

            if (eras[i].since <= val && val <= eras[i].until) {
                return eras[i].name;
            }
            if (eras[i].until <= val && val <= eras[i].since) {
                return eras[i].name;
            }
        }

        return '';
    }

    function getEraNarrow() {
        var i,
            l,
            val,
            eras = this.localeData().eras();
        for (i = 0, l = eras.length; i < l; ++i) {
            // truncate time
            val = this.startOf('day').valueOf();

            if (eras[i].since <= val && val <= eras[i].until) {
                return eras[i].narrow;
            }
            if (eras[i].until <= val && val <= eras[i].since) {
                return eras[i].narrow;
            }
        }

        return '';
    }

    function getEraAbbr() {
        var i,
            l,
            val,
            eras = this.localeData().eras();
        for (i = 0, l = eras.length; i < l; ++i) {
            // truncate time
            val = this.startOf('day').valueOf();

            if (eras[i].since <= val && val <= eras[i].until) {
                return eras[i].abbr;
            }
            if (eras[i].until <= val && val <= eras[i].since) {
                return eras[i].abbr;
            }
        }

        return '';
    }

    function getEraYear() {
        var i,
            l,
            dir,
            val,
            eras = this.localeData().eras();
        for (i = 0, l = eras.length; i < l; ++i) {
            dir = eras[i].since <= eras[i].until ? +1 : -1;

            // truncate time
            val = this.startOf('day').valueOf();

            if (
                (eras[i].since <= val && val <= eras[i].until) ||
                (eras[i].until <= val && val <= eras[i].since)
            ) {
                return (
                    (this.year() - hooks(eras[i].since).year()) * dir +
                    eras[i].offset
                );
            }
        }

        return this.year();
    }

    function erasNameRegex(isStrict) {
        if (!hasOwnProp(this, '_erasNameRegex')) {
            computeErasParse.call(this);
        }
        return isStrict ? this._erasNameRegex : this._erasRegex;
    }

    function erasAbbrRegex(isStrict) {
        if (!hasOwnProp(this, '_erasAbbrRegex')) {
            computeErasParse.call(this);
        }
        return isStrict ? this._erasAbbrRegex : this._erasRegex;
    }

    function erasNarrowRegex(isStrict) {
        if (!hasOwnProp(this, '_erasNarrowRegex')) {
            computeErasParse.call(this);
        }
        return isStrict ? this._erasNarrowRegex : this._erasRegex;
    }

    function matchEraAbbr(isStrict, locale) {
        return locale.erasAbbrRegex(isStrict);
    }

    function matchEraName(isStrict, locale) {
        return locale.erasNameRegex(isStrict);
    }

    function matchEraNarrow(isStrict, locale) {
        return locale.erasNarrowRegex(isStrict);
    }

    function matchEraYearOrdinal(isStrict, locale) {
        return locale._eraYearOrdinalRegex || matchUnsigned;
    }

    function computeErasParse() {
        var abbrPieces = [],
            namePieces = [],
            narrowPieces = [],
            mixedPieces = [],
            i,
            l,
            eras = this.eras();

        for (i = 0, l = eras.length; i < l; ++i) {
            namePieces.push(regexEscape(eras[i].name));
            abbrPieces.push(regexEscape(eras[i].abbr));
            narrowPieces.push(regexEscape(eras[i].narrow));

            mixedPieces.push(regexEscape(eras[i].name));
            mixedPieces.push(regexEscape(eras[i].abbr));
            mixedPieces.push(regexEscape(eras[i].narrow));
        }

        this._erasRegex = new RegExp('^(' + mixedPieces.join('|') + ')', 'i');
        this._erasNameRegex = new RegExp('^(' + namePieces.join('|') + ')', 'i');
        this._erasAbbrRegex = new RegExp('^(' + abbrPieces.join('|') + ')', 'i');
        this._erasNarrowRegex = new RegExp(
            '^(' + narrowPieces.join('|') + ')',
            'i'
        );
    }

    // FORMATTING

    addFormatToken(0, ['gg', 2], 0, function () {
        return this.weekYear() % 100;
    });

    addFormatToken(0, ['GG', 2], 0, function () {
        return this.isoWeekYear() % 100;
    });

    function addWeekYearFormatToken(token, getter) {
        addFormatToken(0, [token, token.length], 0, getter);
    }

    addWeekYearFormatToken('gggg', 'weekYear');
    addWeekYearFormatToken('ggggg', 'weekYear');
    addWeekYearFormatToken('GGGG', 'isoWeekYear');
    addWeekYearFormatToken('GGGGG', 'isoWeekYear');

    // ALIASES

    addUnitAlias('weekYear', 'gg');
    addUnitAlias('isoWeekYear', 'GG');

    // PRIORITY

    addUnitPriority('weekYear', 1);
    addUnitPriority('isoWeekYear', 1);

    // PARSING

    addRegexToken('G', matchSigned);
    addRegexToken('g', matchSigned);
    addRegexToken('GG', match1to2, match2);
    addRegexToken('gg', match1to2, match2);
    addRegexToken('GGGG', match1to4, match4);
    addRegexToken('gggg', match1to4, match4);
    addRegexToken('GGGGG', match1to6, match6);
    addRegexToken('ggggg', match1to6, match6);

    addWeekParseToken(['gggg', 'ggggg', 'GGGG', 'GGGGG'], function (
        input,
        week,
        config,
        token
    ) {
        week[token.substr(0, 2)] = toInt(input);
    });

    addWeekParseToken(['gg', 'GG'], function (input, week, config, token) {
        week[token] = hooks.parseTwoDigitYear(input);
    });

    // MOMENTS

    function getSetWeekYear(input) {
        return getSetWeekYearHelper.call(
            this,
            input,
            this.week(),
            this.weekday(),
            this.localeData()._week.dow,
            this.localeData()._week.doy
        );
    }

    function getSetISOWeekYear(input) {
        return getSetWeekYearHelper.call(
            this,
            input,
            this.isoWeek(),
            this.isoWeekday(),
            1,
            4
        );
    }

    function getISOWeeksInYear() {
        return weeksInYear(this.year(), 1, 4);
    }

    function getISOWeeksInISOWeekYear() {
        return weeksInYear(this.isoWeekYear(), 1, 4);
    }

    function getWeeksInYear() {
        var weekInfo = this.localeData()._week;
        return weeksInYear(this.year(), weekInfo.dow, weekInfo.doy);
    }

    function getWeeksInWeekYear() {
        var weekInfo = this.localeData()._week;
        return weeksInYear(this.weekYear(), weekInfo.dow, weekInfo.doy);
    }

    function getSetWeekYearHelper(input, week, weekday, dow, doy) {
        var weeksTarget;
        if (input == null) {
            return weekOfYear(this, dow, doy).year;
        } else {
            weeksTarget = weeksInYear(input, dow, doy);
            if (week > weeksTarget) {
                week = weeksTarget;
            }
            return setWeekAll.call(this, input, week, weekday, dow, doy);
        }
    }

    function setWeekAll(weekYear, week, weekday, dow, doy) {
        var dayOfYearData = dayOfYearFromWeeks(weekYear, week, weekday, dow, doy),
            date = createUTCDate(dayOfYearData.year, 0, dayOfYearData.dayOfYear);

        this.year(date.getUTCFullYear());
        this.month(date.getUTCMonth());
        this.date(date.getUTCDate());
        return this;
    }

    // FORMATTING

    addFormatToken('Q', 0, 'Qo', 'quarter');

    // ALIASES

    addUnitAlias('quarter', 'Q');

    // PRIORITY

    addUnitPriority('quarter', 7);

    // PARSING

    addRegexToken('Q', match1);
    addParseToken('Q', function (input, array) {
        array[MONTH] = (toInt(input) - 1) * 3;
    });

    // MOMENTS

    function getSetQuarter(input) {
        return input == null
            ? Math.ceil((this.month() + 1) / 3)
            : this.month((input - 1) * 3 + (this.month() % 3));
    }

    // FORMATTING

    addFormatToken('D', ['DD', 2], 'Do', 'date');

    // ALIASES

    addUnitAlias('date', 'D');

    // PRIORITY
    addUnitPriority('date', 9);

    // PARSING

    addRegexToken('D', match1to2);
    addRegexToken('DD', match1to2, match2);
    addRegexToken('Do', function (isStrict, locale) {
        // TODO: Remove "ordinalParse" fallback in next major release.
        return isStrict
            ? locale._dayOfMonthOrdinalParse || locale._ordinalParse
            : locale._dayOfMonthOrdinalParseLenient;
    });

    addParseToken(['D', 'DD'], DATE);
    addParseToken('Do', function (input, array) {
        array[DATE] = toInt(input.match(match1to2)[0]);
    });

    // MOMENTS

    var getSetDayOfMonth = makeGetSet('Date', true);

    // FORMATTING

    addFormatToken('DDD', ['DDDD', 3], 'DDDo', 'dayOfYear');

    // ALIASES

    addUnitAlias('dayOfYear', 'DDD');

    // PRIORITY
    addUnitPriority('dayOfYear', 4);

    // PARSING

    addRegexToken('DDD', match1to3);
    addRegexToken('DDDD', match3);
    addParseToken(['DDD', 'DDDD'], function (input, array, config) {
        config._dayOfYear = toInt(input);
    });

    // HELPERS

    // MOMENTS

    function getSetDayOfYear(input) {
        var dayOfYear =
            Math.round(
                (this.clone().startOf('day') - this.clone().startOf('year')) / 864e5
            ) + 1;
        return input == null ? dayOfYear : this.add(input - dayOfYear, 'd');
    }

    // FORMATTING

    addFormatToken('m', ['mm', 2], 0, 'minute');

    // ALIASES

    addUnitAlias('minute', 'm');

    // PRIORITY

    addUnitPriority('minute', 14);

    // PARSING

    addRegexToken('m', match1to2);
    addRegexToken('mm', match1to2, match2);
    addParseToken(['m', 'mm'], MINUTE);

    // MOMENTS

    var getSetMinute = makeGetSet('Minutes', false);

    // FORMATTING

    addFormatToken('s', ['ss', 2], 0, 'second');

    // ALIASES

    addUnitAlias('second', 's');

    // PRIORITY

    addUnitPriority('second', 15);

    // PARSING

    addRegexToken('s', match1to2);
    addRegexToken('ss', match1to2, match2);
    addParseToken(['s', 'ss'], SECOND);

    // MOMENTS

    var getSetSecond = makeGetSet('Seconds', false);

    // FORMATTING

    addFormatToken('S', 0, 0, function () {
        return ~~(this.millisecond() / 100);
    });

    addFormatToken(0, ['SS', 2], 0, function () {
        return ~~(this.millisecond() / 10);
    });

    addFormatToken(0, ['SSS', 3], 0, 'millisecond');
    addFormatToken(0, ['SSSS', 4], 0, function () {
        return this.millisecond() * 10;
    });
    addFormatToken(0, ['SSSSS', 5], 0, function () {
        return this.millisecond() * 100;
    });
    addFormatToken(0, ['SSSSSS', 6], 0, function () {
        return this.millisecond() * 1000;
    });
    addFormatToken(0, ['SSSSSSS', 7], 0, function () {
        return this.millisecond() * 10000;
    });
    addFormatToken(0, ['SSSSSSSS', 8], 0, function () {
        return this.millisecond() * 100000;
    });
    addFormatToken(0, ['SSSSSSSSS', 9], 0, function () {
        return this.millisecond() * 1000000;
    });

    // ALIASES

    addUnitAlias('millisecond', 'ms');

    // PRIORITY

    addUnitPriority('millisecond', 16);

    // PARSING

    addRegexToken('S', match1to3, match1);
    addRegexToken('SS', match1to3, match2);
    addRegexToken('SSS', match1to3, match3);

    var token, getSetMillisecond;
    for (token = 'SSSS'; token.length <= 9; token += 'S') {
        addRegexToken(token, matchUnsigned);
    }

    function parseMs(input, array) {
        array[MILLISECOND] = toInt(('0.' + input) * 1000);
    }

    for (token = 'S'; token.length <= 9; token += 'S') {
        addParseToken(token, parseMs);
    }

    getSetMillisecond = makeGetSet('Milliseconds', false);

    // FORMATTING

    addFormatToken('z', 0, 0, 'zoneAbbr');
    addFormatToken('zz', 0, 0, 'zoneName');

    // MOMENTS

    function getZoneAbbr() {
        return this._isUTC ? 'UTC' : '';
    }

    function getZoneName() {
        return this._isUTC ? 'Coordinated Universal Time' : '';
    }

    var proto = Moment.prototype;

    proto.add = add;
    proto.calendar = calendar$1;
    proto.clone = clone;
    proto.diff = diff;
    proto.endOf = endOf;
    proto.format = format;
    proto.from = from;
    proto.fromNow = fromNow;
    proto.to = to;
    proto.toNow = toNow;
    proto.get = stringGet;
    proto.invalidAt = invalidAt;
    proto.isAfter = isAfter;
    proto.isBefore = isBefore;
    proto.isBetween = isBetween;
    proto.isSame = isSame;
    proto.isSameOrAfter = isSameOrAfter;
    proto.isSameOrBefore = isSameOrBefore;
    proto.isValid = isValid$2;
    proto.lang = lang;
    proto.locale = locale;
    proto.localeData = localeData;
    proto.max = prototypeMax;
    proto.min = prototypeMin;
    proto.parsingFlags = parsingFlags;
    proto.set = stringSet;
    proto.startOf = startOf;
    proto.subtract = subtract;
    proto.toArray = toArray;
    proto.toObject = toObject;
    proto.toDate = toDate;
    proto.toISOString = toISOString;
    proto.inspect = inspect;
    if (typeof Symbol !== 'undefined' && Symbol.for != null) {
        proto[Symbol.for('nodejs.util.inspect.custom')] = function () {
            return 'Moment<' + this.format() + '>';
        };
    }
    proto.toJSON = toJSON;
    proto.toString = toString;
    proto.unix = unix;
    proto.valueOf = valueOf;
    proto.creationData = creationData;
    proto.eraName = getEraName;
    proto.eraNarrow = getEraNarrow;
    proto.eraAbbr = getEraAbbr;
    proto.eraYear = getEraYear;
    proto.year = getSetYear;
    proto.isLeapYear = getIsLeapYear;
    proto.weekYear = getSetWeekYear;
    proto.isoWeekYear = getSetISOWeekYear;
    proto.quarter = proto.quarters = getSetQuarter;
    proto.month = getSetMonth;
    proto.daysInMonth = getDaysInMonth;
    proto.week = proto.weeks = getSetWeek;
    proto.isoWeek = proto.isoWeeks = getSetISOWeek;
    proto.weeksInYear = getWeeksInYear;
    proto.weeksInWeekYear = getWeeksInWeekYear;
    proto.isoWeeksInYear = getISOWeeksInYear;
    proto.isoWeeksInISOWeekYear = getISOWeeksInISOWeekYear;
    proto.date = getSetDayOfMonth;
    proto.day = proto.days = getSetDayOfWeek;
    proto.weekday = getSetLocaleDayOfWeek;
    proto.isoWeekday = getSetISODayOfWeek;
    proto.dayOfYear = getSetDayOfYear;
    proto.hour = proto.hours = getSetHour;
    proto.minute = proto.minutes = getSetMinute;
    proto.second = proto.seconds = getSetSecond;
    proto.millisecond = proto.milliseconds = getSetMillisecond;
    proto.utcOffset = getSetOffset;
    proto.utc = setOffsetToUTC;
    proto.local = setOffsetToLocal;
    proto.parseZone = setOffsetToParsedOffset;
    proto.hasAlignedHourOffset = hasAlignedHourOffset;
    proto.isDST = isDaylightSavingTime;
    proto.isLocal = isLocal;
    proto.isUtcOffset = isUtcOffset;
    proto.isUtc = isUtc;
    proto.isUTC = isUtc;
    proto.zoneAbbr = getZoneAbbr;
    proto.zoneName = getZoneName;
    proto.dates = deprecate(
        'dates accessor is deprecated. Use date instead.',
        getSetDayOfMonth
    );
    proto.months = deprecate(
        'months accessor is deprecated. Use month instead',
        getSetMonth
    );
    proto.years = deprecate(
        'years accessor is deprecated. Use year instead',
        getSetYear
    );
    proto.zone = deprecate(
        'moment().zone is deprecated, use moment().utcOffset instead. http://momentjs.com/guides/#/warnings/zone/',
        getSetZone
    );
    proto.isDSTShifted = deprecate(
        'isDSTShifted is deprecated. See http://momentjs.com/guides/#/warnings/dst-shifted/ for more information',
        isDaylightSavingTimeShifted
    );

    function createUnix(input) {
        return createLocal(input * 1000);
    }

    function createInZone() {
        return createLocal.apply(null, arguments).parseZone();
    }

    function preParsePostFormat(string) {
        return string;
    }

    var proto$1 = Locale.prototype;

    proto$1.calendar = calendar;
    proto$1.longDateFormat = longDateFormat;
    proto$1.invalidDate = invalidDate;
    proto$1.ordinal = ordinal;
    proto$1.preparse = preParsePostFormat;
    proto$1.postformat = preParsePostFormat;
    proto$1.relativeTime = relativeTime;
    proto$1.pastFuture = pastFuture;
    proto$1.set = set;
    proto$1.eras = localeEras;
    proto$1.erasParse = localeErasParse;
    proto$1.erasConvertYear = localeErasConvertYear;
    proto$1.erasAbbrRegex = erasAbbrRegex;
    proto$1.erasNameRegex = erasNameRegex;
    proto$1.erasNarrowRegex = erasNarrowRegex;

    proto$1.months = localeMonths;
    proto$1.monthsShort = localeMonthsShort;
    proto$1.monthsParse = localeMonthsParse;
    proto$1.monthsRegex = monthsRegex;
    proto$1.monthsShortRegex = monthsShortRegex;
    proto$1.week = localeWeek;
    proto$1.firstDayOfYear = localeFirstDayOfYear;
    proto$1.firstDayOfWeek = localeFirstDayOfWeek;

    proto$1.weekdays = localeWeekdays;
    proto$1.weekdaysMin = localeWeekdaysMin;
    proto$1.weekdaysShort = localeWeekdaysShort;
    proto$1.weekdaysParse = localeWeekdaysParse;

    proto$1.weekdaysRegex = weekdaysRegex;
    proto$1.weekdaysShortRegex = weekdaysShortRegex;
    proto$1.weekdaysMinRegex = weekdaysMinRegex;

    proto$1.isPM = localeIsPM;
    proto$1.meridiem = localeMeridiem;

    function get$1(format, index, field, setter) {
        var locale = getLocale(),
            utc = createUTC().set(setter, index);
        return locale[field](utc, format);
    }

    function listMonthsImpl(format, index, field) {
        if (isNumber(format)) {
            index = format;
            format = undefined;
        }

        format = format || '';

        if (index != null) {
            return get$1(format, index, field, 'month');
        }

        var i,
            out = [];
        for (i = 0; i < 12; i++) {
            out[i] = get$1(format, i, field, 'month');
        }
        return out;
    }

    // ()
    // (5)
    // (fmt, 5)
    // (fmt)
    // (true)
    // (true, 5)
    // (true, fmt, 5)
    // (true, fmt)
    function listWeekdaysImpl(localeSorted, format, index, field) {
        if (typeof localeSorted === 'boolean') {
            if (isNumber(format)) {
                index = format;
                format = undefined;
            }

            format = format || '';
        } else {
            format = localeSorted;
            index = format;
            localeSorted = false;

            if (isNumber(format)) {
                index = format;
                format = undefined;
            }

            format = format || '';
        }

        var locale = getLocale(),
            shift = localeSorted ? locale._week.dow : 0,
            i,
            out = [];

        if (index != null) {
            return get$1(format, (index + shift) % 7, field, 'day');
        }

        for (i = 0; i < 7; i++) {
            out[i] = get$1(format, (i + shift) % 7, field, 'day');
        }
        return out;
    }

    function listMonths(format, index) {
        return listMonthsImpl(format, index, 'months');
    }

    function listMonthsShort(format, index) {
        return listMonthsImpl(format, index, 'monthsShort');
    }

    function listWeekdays(localeSorted, format, index) {
        return listWeekdaysImpl(localeSorted, format, index, 'weekdays');
    }

    function listWeekdaysShort(localeSorted, format, index) {
        return listWeekdaysImpl(localeSorted, format, index, 'weekdaysShort');
    }

    function listWeekdaysMin(localeSorted, format, index) {
        return listWeekdaysImpl(localeSorted, format, index, 'weekdaysMin');
    }

    getSetGlobalLocale('en', {
        eras: [
            {
                since: '0001-01-01',
                until: +Infinity,
                offset: 1,
                name: 'Anno Domini',
                narrow: 'AD',
                abbr: 'AD',
            },
            {
                since: '0000-12-31',
                until: -Infinity,
                offset: 1,
                name: 'Before Christ',
                narrow: 'BC',
                abbr: 'BC',
            },
        ],
        dayOfMonthOrdinalParse: /\d{1,2}(th|st|nd|rd)/,
        ordinal: function (number) {
            var b = number % 10,
                output =
                    toInt((number % 100) / 10) === 1
                        ? 'th'
                        : b === 1
                        ? 'st'
                        : b === 2
                        ? 'nd'
                        : b === 3
                        ? 'rd'
                        : 'th';
            return number + output;
        },
    });

    // Side effect imports

    hooks.lang = deprecate(
        'moment.lang is deprecated. Use moment.locale instead.',
        getSetGlobalLocale
    );
    hooks.langData = deprecate(
        'moment.langData is deprecated. Use moment.localeData instead.',
        getLocale
    );

    var mathAbs = Math.abs;

    function abs() {
        var data = this._data;

        this._milliseconds = mathAbs(this._milliseconds);
        this._days = mathAbs(this._days);
        this._months = mathAbs(this._months);

        data.milliseconds = mathAbs(data.milliseconds);
        data.seconds = mathAbs(data.seconds);
        data.minutes = mathAbs(data.minutes);
        data.hours = mathAbs(data.hours);
        data.months = mathAbs(data.months);
        data.years = mathAbs(data.years);

        return this;
    }

    function addSubtract$1(duration, input, value, direction) {
        var other = createDuration(input, value);

        duration._milliseconds += direction * other._milliseconds;
        duration._days += direction * other._days;
        duration._months += direction * other._months;

        return duration._bubble();
    }

    // supports only 2.0-style add(1, 's') or add(duration)
    function add$1(input, value) {
        return addSubtract$1(this, input, value, 1);
    }

    // supports only 2.0-style subtract(1, 's') or subtract(duration)
    function subtract$1(input, value) {
        return addSubtract$1(this, input, value, -1);
    }

    function absCeil(number) {
        if (number < 0) {
            return Math.floor(number);
        } else {
            return Math.ceil(number);
        }
    }

    function bubble() {
        var milliseconds = this._milliseconds,
            days = this._days,
            months = this._months,
            data = this._data,
            seconds,
            minutes,
            hours,
            years,
            monthsFromDays;

        // if we have a mix of positive and negative values, bubble down first
        // check: https://github.com/moment/moment/issues/2166
        if (
            !(
                (milliseconds >= 0 && days >= 0 && months >= 0) ||
                (milliseconds <= 0 && days <= 0 && months <= 0)
            )
        ) {
            milliseconds += absCeil(monthsToDays(months) + days) * 864e5;
            days = 0;
            months = 0;
        }

        // The following code bubbles up values, see the tests for
        // examples of what that means.
        data.milliseconds = milliseconds % 1000;

        seconds = absFloor(milliseconds / 1000);
        data.seconds = seconds % 60;

        minutes = absFloor(seconds / 60);
        data.minutes = minutes % 60;

        hours = absFloor(minutes / 60);
        data.hours = hours % 24;

        days += absFloor(hours / 24);

        // convert days to months
        monthsFromDays = absFloor(daysToMonths(days));
        months += monthsFromDays;
        days -= absCeil(monthsToDays(monthsFromDays));

        // 12 months -> 1 year
        years = absFloor(months / 12);
        months %= 12;

        data.days = days;
        data.months = months;
        data.years = years;

        return this;
    }

    function daysToMonths(days) {
        // 400 years have 146097 days (taking into account leap year rules)
        // 400 years have 12 months === 4800
        return (days * 4800) / 146097;
    }

    function monthsToDays(months) {
        // the reverse of daysToMonths
        return (months * 146097) / 4800;
    }

    function as(units) {
        if (!this.isValid()) {
            return NaN;
        }
        var days,
            months,
            milliseconds = this._milliseconds;

        units = normalizeUnits(units);

        if (units === 'month' || units === 'quarter' || units === 'year') {
            days = this._days + milliseconds / 864e5;
            months = this._months + daysToMonths(days);
            switch (units) {
                case 'month':
                    return months;
                case 'quarter':
                    return months / 3;
                case 'year':
                    return months / 12;
            }
        } else {
            // handle milliseconds separately because of floating point math errors (issue #1867)
            days = this._days + Math.round(monthsToDays(this._months));
            switch (units) {
                case 'week':
                    return days / 7 + milliseconds / 6048e5;
                case 'day':
                    return days + milliseconds / 864e5;
                case 'hour':
                    return days * 24 + milliseconds / 36e5;
                case 'minute':
                    return days * 1440 + milliseconds / 6e4;
                case 'second':
                    return days * 86400 + milliseconds / 1000;
                // Math.floor prevents floating point math errors here
                case 'millisecond':
                    return Math.floor(days * 864e5) + milliseconds;
                default:
                    throw new Error('Unknown unit ' + units);
            }
        }
    }

    // TODO: Use this.as('ms')?
    function valueOf$1() {
        if (!this.isValid()) {
            return NaN;
        }
        return (
            this._milliseconds +
            this._days * 864e5 +
            (this._months % 12) * 2592e6 +
            toInt(this._months / 12) * 31536e6
        );
    }

    function makeAs(alias) {
        return function () {
            return this.as(alias);
        };
    }

    var asMilliseconds = makeAs('ms'),
        asSeconds = makeAs('s'),
        asMinutes = makeAs('m'),
        asHours = makeAs('h'),
        asDays = makeAs('d'),
        asWeeks = makeAs('w'),
        asMonths = makeAs('M'),
        asQuarters = makeAs('Q'),
        asYears = makeAs('y');

    function clone$1() {
        return createDuration(this);
    }

    function get$2(units) {
        units = normalizeUnits(units);
        return this.isValid() ? this[units + 's']() : NaN;
    }

    function makeGetter(name) {
        return function () {
            return this.isValid() ? this._data[name] : NaN;
        };
    }

    var milliseconds = makeGetter('milliseconds'),
        seconds = makeGetter('seconds'),
        minutes = makeGetter('minutes'),
        hours = makeGetter('hours'),
        days = makeGetter('days'),
        months = makeGetter('months'),
        years = makeGetter('years');

    function weeks() {
        return absFloor(this.days() / 7);
    }

    var round = Math.round,
        thresholds = {
            ss: 44, // a few seconds to seconds
            s: 45, // seconds to minute
            m: 45, // minutes to hour
            h: 22, // hours to day
            d: 26, // days to month/week
            w: null, // weeks to month
            M: 11, // months to year
        };

    // helper function for moment.fn.from, moment.fn.fromNow, and moment.duration.fn.humanize
    function substituteTimeAgo(string, number, withoutSuffix, isFuture, locale) {
        return locale.relativeTime(number || 1, !!withoutSuffix, string, isFuture);
    }

    function relativeTime$1(posNegDuration, withoutSuffix, thresholds, locale) {
        var duration = createDuration(posNegDuration).abs(),
            seconds = round(duration.as('s')),
            minutes = round(duration.as('m')),
            hours = round(duration.as('h')),
            days = round(duration.as('d')),
            months = round(duration.as('M')),
            weeks = round(duration.as('w')),
            years = round(duration.as('y')),
            a =
                (seconds <= thresholds.ss && ['s', seconds]) ||
                (seconds < thresholds.s && ['ss', seconds]) ||
                (minutes <= 1 && ['m']) ||
                (minutes < thresholds.m && ['mm', minutes]) ||
                (hours <= 1 && ['h']) ||
                (hours < thresholds.h && ['hh', hours]) ||
                (days <= 1 && ['d']) ||
                (days < thresholds.d && ['dd', days]);

        if (thresholds.w != null) {
            a =
                a ||
                (weeks <= 1 && ['w']) ||
                (weeks < thresholds.w && ['ww', weeks]);
        }
        a = a ||
            (months <= 1 && ['M']) ||
            (months < thresholds.M && ['MM', months]) ||
            (years <= 1 && ['y']) || ['yy', years];

        a[2] = withoutSuffix;
        a[3] = +posNegDuration > 0;
        a[4] = locale;
        return substituteTimeAgo.apply(null, a);
    }

    // This function allows you to set the rounding function for relative time strings
    function getSetRelativeTimeRounding(roundingFunction) {
        if (roundingFunction === undefined) {
            return round;
        }
        if (typeof roundingFunction === 'function') {
            round = roundingFunction;
            return true;
        }
        return false;
    }

    // This function allows you to set a threshold for relative time strings
    function getSetRelativeTimeThreshold(threshold, limit) {
        if (thresholds[threshold] === undefined) {
            return false;
        }
        if (limit === undefined) {
            return thresholds[threshold];
        }
        thresholds[threshold] = limit;
        if (threshold === 's') {
            thresholds.ss = limit - 1;
        }
        return true;
    }

    function humanize(argWithSuffix, argThresholds) {
        if (!this.isValid()) {
            return this.localeData().invalidDate();
        }

        var withSuffix = false,
            th = thresholds,
            locale,
            output;

        if (typeof argWithSuffix === 'object') {
            argThresholds = argWithSuffix;
            argWithSuffix = false;
        }
        if (typeof argWithSuffix === 'boolean') {
            withSuffix = argWithSuffix;
        }
        if (typeof argThresholds === 'object') {
            th = Object.assign({}, thresholds, argThresholds);
            if (argThresholds.s != null && argThresholds.ss == null) {
                th.ss = argThresholds.s - 1;
            }
        }

        locale = this.localeData();
        output = relativeTime$1(this, !withSuffix, th, locale);

        if (withSuffix) {
            output = locale.pastFuture(+this, output);
        }

        return locale.postformat(output);
    }

    var abs$1 = Math.abs;

    function sign(x) {
        return (x > 0) - (x < 0) || +x;
    }

    function toISOString$1() {
        // for ISO strings we do not use the normal bubbling rules:
        //  * milliseconds bubble up until they become hours
        //  * days do not bubble at all
        //  * months bubble up until they become years
        // This is because there is no context-free conversion between hours and days
        // (think of clock changes)
        // and also not between days and months (28-31 days per month)
        if (!this.isValid()) {
            return this.localeData().invalidDate();
        }

        var seconds = abs$1(this._milliseconds) / 1000,
            days = abs$1(this._days),
            months = abs$1(this._months),
            minutes,
            hours,
            years,
            s,
            total = this.asSeconds(),
            totalSign,
            ymSign,
            daysSign,
            hmsSign;

        if (!total) {
            // this is the same as C#'s (Noda) and python (isodate)...
            // but not other JS (goog.date)
            return 'P0D';
        }

        // 3600 seconds -> 60 minutes -> 1 hour
        minutes = absFloor(seconds / 60);
        hours = absFloor(minutes / 60);
        seconds %= 60;
        minutes %= 60;

        // 12 months -> 1 year
        years = absFloor(months / 12);
        months %= 12;

        // inspired by https://github.com/dordille/moment-isoduration/blob/master/moment.isoduration.js
        s = seconds ? seconds.toFixed(3).replace(/\.?0+$/, '') : '';

        totalSign = total < 0 ? '-' : '';
        ymSign = sign(this._months) !== sign(total) ? '-' : '';
        daysSign = sign(this._days) !== sign(total) ? '-' : '';
        hmsSign = sign(this._milliseconds) !== sign(total) ? '-' : '';

        return (
            totalSign +
            'P' +
            (years ? ymSign + years + 'Y' : '') +
            (months ? ymSign + months + 'M' : '') +
            (days ? daysSign + days + 'D' : '') +
            (hours || minutes || seconds ? 'T' : '') +
            (hours ? hmsSign + hours + 'H' : '') +
            (minutes ? hmsSign + minutes + 'M' : '') +
            (seconds ? hmsSign + s + 'S' : '')
        );
    }

    var proto$2 = Duration.prototype;

    proto$2.isValid = isValid$1;
    proto$2.abs = abs;
    proto$2.add = add$1;
    proto$2.subtract = subtract$1;
    proto$2.as = as;
    proto$2.asMilliseconds = asMilliseconds;
    proto$2.asSeconds = asSeconds;
    proto$2.asMinutes = asMinutes;
    proto$2.asHours = asHours;
    proto$2.asDays = asDays;
    proto$2.asWeeks = asWeeks;
    proto$2.asMonths = asMonths;
    proto$2.asQuarters = asQuarters;
    proto$2.asYears = asYears;
    proto$2.valueOf = valueOf$1;
    proto$2._bubble = bubble;
    proto$2.clone = clone$1;
    proto$2.get = get$2;
    proto$2.milliseconds = milliseconds;
    proto$2.seconds = seconds;
    proto$2.minutes = minutes;
    proto$2.hours = hours;
    proto$2.days = days;
    proto$2.weeks = weeks;
    proto$2.months = months;
    proto$2.years = years;
    proto$2.humanize = humanize;
    proto$2.toISOString = toISOString$1;
    proto$2.toString = toISOString$1;
    proto$2.toJSON = toISOString$1;
    proto$2.locale = locale;
    proto$2.localeData = localeData;

    proto$2.toIsoString = deprecate(
        'toIsoString() is deprecated. Please use toISOString() instead (notice the capitals)',
        toISOString$1
    );
    proto$2.lang = lang;

    // FORMATTING

    addFormatToken('X', 0, 0, 'unix');
    addFormatToken('x', 0, 0, 'valueOf');

    // PARSING

    addRegexToken('x', matchSigned);
    addRegexToken('X', matchTimestamp);
    addParseToken('X', function (input, array, config) {
        config._d = new Date(parseFloat(input) * 1000);
    });
    addParseToken('x', function (input, array, config) {
        config._d = new Date(toInt(input));
    });

    //! moment.js

    hooks.version = '2.27.0';

    setHookCallback(createLocal);

    hooks.fn = proto;
    hooks.min = min;
    hooks.max = max;
    hooks.now = now;
    hooks.utc = createUTC;
    hooks.unix = createUnix;
    hooks.months = listMonths;
    hooks.isDate = isDate;
    hooks.locale = getSetGlobalLocale;
    hooks.invalid = createInvalid;
    hooks.duration = createDuration;
    hooks.isMoment = isMoment;
    hooks.weekdays = listWeekdays;
    hooks.parseZone = createInZone;
    hooks.localeData = getLocale;
    hooks.isDuration = isDuration;
    hooks.monthsShort = listMonthsShort;
    hooks.weekdaysMin = listWeekdaysMin;
    hooks.defineLocale = defineLocale;
    hooks.updateLocale = updateLocale;
    hooks.locales = listLocales;
    hooks.weekdaysShort = listWeekdaysShort;
    hooks.normalizeUnits = normalizeUnits;
    hooks.relativeTimeRounding = getSetRelativeTimeRounding;
    hooks.relativeTimeThreshold = getSetRelativeTimeThreshold;
    hooks.calendarFormat = getCalendarFormat;
    hooks.prototype = proto;

    // currently HTML5 input type only supports 24-hour formats
    hooks.HTML5_FMT = {
        DATETIME_LOCAL: 'YYYY-MM-DDTHH:mm', // <input type="datetime-local" />
        DATETIME_LOCAL_SECONDS: 'YYYY-MM-DDTHH:mm:ss', // <input type="datetime-local" step="1" />
        DATETIME_LOCAL_MS: 'YYYY-MM-DDTHH:mm:ss.SSS', // <input type="datetime-local" step="0.001" />
        DATE: 'YYYY-MM-DD', // <input type="date" />
        TIME: 'HH:mm', // <input type="time" />
        TIME_SECONDS: 'HH:mm:ss', // <input type="time" step="1" />
        TIME_MS: 'HH:mm:ss.SSS', // <input type="time" step="0.001" />
        WEEK: 'GGGG-[W]WW', // <input type="week" />
        MONTH: 'YYYY-MM', // <input type="month" />
    };

    return hooks;

})));


/***/ }),

/***/ 479:
/***/ (function(module) {

"use strict";


split.split = split
split.width = width

module.exports = split

function split(text, columns){
	const rows = []
	let rowBuffer = ''
	let rowBufferLength = 0
	let wordBuffer = ''
	let wordBufferLength = 0
	let spillBuffer = ''
	let spillBufferLength = 0

	for (const char of text.normalize()){
		const code = char.codePointAt()

		if (code <= 32) {
			if (spillBufferLength > 0) {
				rows.push(rowBuffer)

				if (wordBufferLength + spillBufferLength === columns || code === 10) {
					rows.push(wordBuffer+spillBuffer)

					rowBuffer = ''
					rowBufferLength = 0
				} else {
					rowBuffer = wordBuffer+spillBuffer+char
					rowBufferLength = wordBufferLength + spillBufferLength + 1
				}

				spillBuffer = ''
				spillBufferLength = 0
			} else {
				if (rowBufferLength + wordBufferLength === columns || code === 10) {
					rows.push(rowBuffer+wordBuffer)

					rowBuffer = ''
					rowBufferLength = 0
				} else {
					rowBuffer += wordBuffer+char
					rowBufferLength += wordBufferLength + 1
				}
			}

			wordBuffer = ''
			wordBufferLength = 0
		} else {
			if (rowBufferLength + wordBufferLength < columns) {
				wordBuffer += char
				wordBufferLength++
			} else if (wordBufferLength + spillBufferLength === columns) {
				rows.push(rowBuffer+wordBuffer)

				rowBuffer = ''
				rowBufferLength = 0

				if (spillBufferLength === columns) {
					rows.push(spillBuffer)

					wordBuffer = char
					wordBufferLength = 1
				} else {
					wordBuffer = spillBuffer+char
					wordBufferLength = spillBufferLength + 1
				}

				spillBuffer = ''
				spillBufferLength = 0
			} else {
				spillBuffer += char
				spillBufferLength++
			}
		}
	}

	if (spillBufferLength > 0) {
		rows.push(rowBuffer, wordBuffer+spillBuffer)
	} else {
		rows.push(rowBuffer+wordBuffer)
	}

	return rows
}

function width(text, max){
	let i = 0
	let u = 0

	for (const char of text.normalize()) {
		if (char === '\n') {
			u = i > u ? i : u
			i = 0
		} else if (++i === max) {
			return max
		}
	}

	return i > u ? i : u
}


/***/ }),

/***/ 603:
/***/ (function(module, __unusedexports, __webpack_require__) {

var noCase = __webpack_require__(234)
var upperCaseFirst = __webpack_require__(709)

/**
 * Sentence case a string.
 *
 * @param  {string} value
 * @param  {string} [locale]
 * @return {string}
 */
module.exports = function (value, locale) {
  return upperCaseFirst(noCase(value, locale), locale)
}


/***/ }),

/***/ 611:
/***/ (function(module, __unusedexports, __webpack_require__) {

"use strict";


const { EOL } = __webpack_require__(87)
const sentence = __webpack_require__(603)
const split = __webpack_require__(479)

const { width } = split
const columnsWidthMin = 5
const alignmentOptions = new Set(['LEFT', 'CENTER', 'RIGHT'])
const pipeRegex = /\|/g

const pad = (alignment, width, what) => {
  if (!alignment || alignment === 'LEFT') {
    return what.padEnd(width)
  }

  if (alignment === 'RIGHT') {
    return what.padStart(width)
  }

  // center alignment
  const remainder = (width - what.length) % 2
  const sides = (width - what.length - remainder) / 2

  return ' '.repeat(sides) + what + ' '.repeat(sides + remainder)
}

const toString = v => {
  if (typeof v === 'undefined') return ''
  return String(v).replace(pipeRegex, '\\|')
}

const line = (columns, gutters) =>
  (gutters ? '| ' : '  ') +
  columns.join((gutters ? ' | ' : '   ')) +
  (gutters ? ' |' : '  ') + EOL

const row = (alignments, widths, columns, gutters) => {
  const width = columns.length
  const values = new Array(width)
  const first = new Array(width)
  let height = 1

  for (let h = 0; h < width; h++) {
    const cells = values[h] = split(columns[h], widths[h])
    if (cells.length > height) height = cells.length
    first[h] = pad(alignments[h], widths[h], cells[0])
  }

  if (height === 1) return line(first, true)

  const lines = new Array(height)
  lines[0] = line(first, true)

  for (let v = 1; v < height; v++) {
    lines[v] = new Array(width)
  }

  for (let h = 0; h < width; h++) {
    const cells = values[h]
    let v = 1

    for (;v < cells.length; v++) {
      lines[v][h] = pad(alignments[h], widths[h], cells[v])
    }

    for (;v < height; v++) {
      lines[v][h] = ' '.repeat(widths[h])
    }
  }

  for (let h = 1; h < height; h++) {
    lines[h] = line(lines[h], gutters)
  }

  return lines.join('')
}

module.exports = (input, options) => {
  if (!Array.isArray(input)) {
    throw new TypeError(`Expected an Array, got ${typeof input}`)
  }

  options = Object.assign({
    stringify: toString
  }, options, {
    wrap: Object.assign({
      width: Infinity,
      gutters: false
    }, options && options.wrap)
  })

  const { stringify } = options
  const { gutters, width: columnsMaxWidth } = options.wrap

  const keys = Object.keys(input[0])

  const titles = keys.map((key, i) => {
    if (Array.isArray(options.columns) && options.columns[i]) {
      if (typeof options.columns[i] === 'string') {
        return options.columns[i]
      } else if (options.columns[i].name) {
        return options.columns[i].name
      }
    }

    if (options.caseHeaders === false) return key

    return sentence(key)
  })

  const widths = input.reduce(
    (sizes, item) => keys.map(
      (key, i) => Math.max(width(stringify(item[key]), columnsMaxWidth), sizes[i])
    ),
    titles.map(t => Math.max(columnsWidthMin, width(t, columnsMaxWidth)))
  )

  const alignments = keys.map((key, i) => {
    if (
      Array.isArray(options.columns) &&
      options.columns[i] &&
      options.columns[i].align
    ) {
      const align = String(options.columns[i].align).toUpperCase()

      if (!alignmentOptions.has(align)) {
        throw new TypeError(`Unknown alignment, got ${options.columns[i].align}`)
      }

      return align
    }
  })

  let table = ''

  // header line
  table += row(alignments, widths, titles, gutters)

  // header separator
  table += line(alignments.map(
    (align, i) => (
      (align === 'LEFT' || align === 'CENTER' ? ':' : '-') +
      '-'.repeat(widths[i] - 2) +
      (align === 'RIGHT' || align === 'CENTER' ? ':' : '-')
    )
  ), true)

  // table body
  table += input.map(
    (item, i) => row(alignments, widths, keys.map(
      key => stringify(item[key])
    ), gutters)
  ).join('')

  return table
}


/***/ }),

/***/ 709:
/***/ (function(module, __unusedexports, __webpack_require__) {

var upperCase = __webpack_require__(736)

/**
 * Upper case the first character of a string.
 *
 * @param  {String} str
 * @return {String}
 */
module.exports = function (str, locale) {
  if (str == null) {
    return ''
  }

  str = String(str)

  return upperCase(str.charAt(0), locale) + str.substr(1)
}


/***/ }),

/***/ 736:
/***/ (function(module) {

/**
 * Special language-specific overrides.
 *
 * Source: ftp://ftp.unicode.org/Public/UCD/latest/ucd/SpecialCasing.txt
 *
 * @type {Object}
 */
var LANGUAGES = {
  tr: {
    regexp: /[\u0069]/g,
    map: {
      '\u0069': '\u0130'
    }
  },
  az: {
    regexp: /[\u0069]/g,
    map: {
      '\u0069': '\u0130'
    }
  },
  lt: {
    regexp: /[\u0069\u006A\u012F]\u0307|\u0069\u0307[\u0300\u0301\u0303]/g,
    map: {
      '\u0069\u0307': '\u0049',
      '\u006A\u0307': '\u004A',
      '\u012F\u0307': '\u012E',
      '\u0069\u0307\u0300': '\u00CC',
      '\u0069\u0307\u0301': '\u00CD',
      '\u0069\u0307\u0303': '\u0128'
    }
  }
}

/**
 * Upper case a string.
 *
 * @param  {String} str
 * @return {String}
 */
module.exports = function (str, locale) {
  var lang = LANGUAGES[locale]

  str = str == null ? '' : String(str)

  if (lang) {
    str = str.replace(lang.regexp, function (m) { return lang.map[m] })
  }

  return str.toUpperCase()
}


/***/ }),

/***/ 751:
/***/ (function(module) {

module.exports = /([a-z\xB5\xDF-\xF6\xF8-\xFF\u0101\u0103\u0105\u0107\u0109\u010B\u010D\u010F\u0111\u0113\u0115\u0117\u0119\u011B\u011D\u011F\u0121\u0123\u0125\u0127\u0129\u012B\u012D\u012F\u0131\u0133\u0135\u0137\u0138\u013A\u013C\u013E\u0140\u0142\u0144\u0146\u0148\u0149\u014B\u014D\u014F\u0151\u0153\u0155\u0157\u0159\u015B\u015D\u015F\u0161\u0163\u0165\u0167\u0169\u016B\u016D\u016F\u0171\u0173\u0175\u0177\u017A\u017C\u017E-\u0180\u0183\u0185\u0188\u018C\u018D\u0192\u0195\u0199-\u019B\u019E\u01A1\u01A3\u01A5\u01A8\u01AA\u01AB\u01AD\u01B0\u01B4\u01B6\u01B9\u01BA\u01BD-\u01BF\u01C6\u01C9\u01CC\u01CE\u01D0\u01D2\u01D4\u01D6\u01D8\u01DA\u01DC\u01DD\u01DF\u01E1\u01E3\u01E5\u01E7\u01E9\u01EB\u01ED\u01EF\u01F0\u01F3\u01F5\u01F9\u01FB\u01FD\u01FF\u0201\u0203\u0205\u0207\u0209\u020B\u020D\u020F\u0211\u0213\u0215\u0217\u0219\u021B\u021D\u021F\u0221\u0223\u0225\u0227\u0229\u022B\u022D\u022F\u0231\u0233-\u0239\u023C\u023F\u0240\u0242\u0247\u0249\u024B\u024D\u024F-\u0293\u0295-\u02AF\u0371\u0373\u0377\u037B-\u037D\u0390\u03AC-\u03CE\u03D0\u03D1\u03D5-\u03D7\u03D9\u03DB\u03DD\u03DF\u03E1\u03E3\u03E5\u03E7\u03E9\u03EB\u03ED\u03EF-\u03F3\u03F5\u03F8\u03FB\u03FC\u0430-\u045F\u0461\u0463\u0465\u0467\u0469\u046B\u046D\u046F\u0471\u0473\u0475\u0477\u0479\u047B\u047D\u047F\u0481\u048B\u048D\u048F\u0491\u0493\u0495\u0497\u0499\u049B\u049D\u049F\u04A1\u04A3\u04A5\u04A7\u04A9\u04AB\u04AD\u04AF\u04B1\u04B3\u04B5\u04B7\u04B9\u04BB\u04BD\u04BF\u04C2\u04C4\u04C6\u04C8\u04CA\u04CC\u04CE\u04CF\u04D1\u04D3\u04D5\u04D7\u04D9\u04DB\u04DD\u04DF\u04E1\u04E3\u04E5\u04E7\u04E9\u04EB\u04ED\u04EF\u04F1\u04F3\u04F5\u04F7\u04F9\u04FB\u04FD\u04FF\u0501\u0503\u0505\u0507\u0509\u050B\u050D\u050F\u0511\u0513\u0515\u0517\u0519\u051B\u051D\u051F\u0521\u0523\u0525\u0527\u0529\u052B\u052D\u052F\u0561-\u0587\u13F8-\u13FD\u1D00-\u1D2B\u1D6B-\u1D77\u1D79-\u1D9A\u1E01\u1E03\u1E05\u1E07\u1E09\u1E0B\u1E0D\u1E0F\u1E11\u1E13\u1E15\u1E17\u1E19\u1E1B\u1E1D\u1E1F\u1E21\u1E23\u1E25\u1E27\u1E29\u1E2B\u1E2D\u1E2F\u1E31\u1E33\u1E35\u1E37\u1E39\u1E3B\u1E3D\u1E3F\u1E41\u1E43\u1E45\u1E47\u1E49\u1E4B\u1E4D\u1E4F\u1E51\u1E53\u1E55\u1E57\u1E59\u1E5B\u1E5D\u1E5F\u1E61\u1E63\u1E65\u1E67\u1E69\u1E6B\u1E6D\u1E6F\u1E71\u1E73\u1E75\u1E77\u1E79\u1E7B\u1E7D\u1E7F\u1E81\u1E83\u1E85\u1E87\u1E89\u1E8B\u1E8D\u1E8F\u1E91\u1E93\u1E95-\u1E9D\u1E9F\u1EA1\u1EA3\u1EA5\u1EA7\u1EA9\u1EAB\u1EAD\u1EAF\u1EB1\u1EB3\u1EB5\u1EB7\u1EB9\u1EBB\u1EBD\u1EBF\u1EC1\u1EC3\u1EC5\u1EC7\u1EC9\u1ECB\u1ECD\u1ECF\u1ED1\u1ED3\u1ED5\u1ED7\u1ED9\u1EDB\u1EDD\u1EDF\u1EE1\u1EE3\u1EE5\u1EE7\u1EE9\u1EEB\u1EED\u1EEF\u1EF1\u1EF3\u1EF5\u1EF7\u1EF9\u1EFB\u1EFD\u1EFF-\u1F07\u1F10-\u1F15\u1F20-\u1F27\u1F30-\u1F37\u1F40-\u1F45\u1F50-\u1F57\u1F60-\u1F67\u1F70-\u1F7D\u1F80-\u1F87\u1F90-\u1F97\u1FA0-\u1FA7\u1FB0-\u1FB4\u1FB6\u1FB7\u1FBE\u1FC2-\u1FC4\u1FC6\u1FC7\u1FD0-\u1FD3\u1FD6\u1FD7\u1FE0-\u1FE7\u1FF2-\u1FF4\u1FF6\u1FF7\u210A\u210E\u210F\u2113\u212F\u2134\u2139\u213C\u213D\u2146-\u2149\u214E\u2184\u2C30-\u2C5E\u2C61\u2C65\u2C66\u2C68\u2C6A\u2C6C\u2C71\u2C73\u2C74\u2C76-\u2C7B\u2C81\u2C83\u2C85\u2C87\u2C89\u2C8B\u2C8D\u2C8F\u2C91\u2C93\u2C95\u2C97\u2C99\u2C9B\u2C9D\u2C9F\u2CA1\u2CA3\u2CA5\u2CA7\u2CA9\u2CAB\u2CAD\u2CAF\u2CB1\u2CB3\u2CB5\u2CB7\u2CB9\u2CBB\u2CBD\u2CBF\u2CC1\u2CC3\u2CC5\u2CC7\u2CC9\u2CCB\u2CCD\u2CCF\u2CD1\u2CD3\u2CD5\u2CD7\u2CD9\u2CDB\u2CDD\u2CDF\u2CE1\u2CE3\u2CE4\u2CEC\u2CEE\u2CF3\u2D00-\u2D25\u2D27\u2D2D\uA641\uA643\uA645\uA647\uA649\uA64B\uA64D\uA64F\uA651\uA653\uA655\uA657\uA659\uA65B\uA65D\uA65F\uA661\uA663\uA665\uA667\uA669\uA66B\uA66D\uA681\uA683\uA685\uA687\uA689\uA68B\uA68D\uA68F\uA691\uA693\uA695\uA697\uA699\uA69B\uA723\uA725\uA727\uA729\uA72B\uA72D\uA72F-\uA731\uA733\uA735\uA737\uA739\uA73B\uA73D\uA73F\uA741\uA743\uA745\uA747\uA749\uA74B\uA74D\uA74F\uA751\uA753\uA755\uA757\uA759\uA75B\uA75D\uA75F\uA761\uA763\uA765\uA767\uA769\uA76B\uA76D\uA76F\uA771-\uA778\uA77A\uA77C\uA77F\uA781\uA783\uA785\uA787\uA78C\uA78E\uA791\uA793-\uA795\uA797\uA799\uA79B\uA79D\uA79F\uA7A1\uA7A3\uA7A5\uA7A7\uA7A9\uA7B5\uA7B7\uA7FA\uAB30-\uAB5A\uAB60-\uAB65\uAB70-\uABBF\uFB00-\uFB06\uFB13-\uFB17\uFF41-\uFF5A0-9\xB2\xB3\xB9\xBC-\xBE\u0660-\u0669\u06F0-\u06F9\u07C0-\u07C9\u0966-\u096F\u09E6-\u09EF\u09F4-\u09F9\u0A66-\u0A6F\u0AE6-\u0AEF\u0B66-\u0B6F\u0B72-\u0B77\u0BE6-\u0BF2\u0C66-\u0C6F\u0C78-\u0C7E\u0CE6-\u0CEF\u0D66-\u0D75\u0DE6-\u0DEF\u0E50-\u0E59\u0ED0-\u0ED9\u0F20-\u0F33\u1040-\u1049\u1090-\u1099\u1369-\u137C\u16EE-\u16F0\u17E0-\u17E9\u17F0-\u17F9\u1810-\u1819\u1946-\u194F\u19D0-\u19DA\u1A80-\u1A89\u1A90-\u1A99\u1B50-\u1B59\u1BB0-\u1BB9\u1C40-\u1C49\u1C50-\u1C59\u2070\u2074-\u2079\u2080-\u2089\u2150-\u2182\u2185-\u2189\u2460-\u249B\u24EA-\u24FF\u2776-\u2793\u2CFD\u3007\u3021-\u3029\u3038-\u303A\u3192-\u3195\u3220-\u3229\u3248-\u324F\u3251-\u325F\u3280-\u3289\u32B1-\u32BF\uA620-\uA629\uA6E6-\uA6EF\uA830-\uA835\uA8D0-\uA8D9\uA900-\uA909\uA9D0-\uA9D9\uA9F0-\uA9F9\uAA50-\uAA59\uABF0-\uABF9\uFF10-\uFF19])([A-Z\xC0-\xD6\xD8-\xDE\u0100\u0102\u0104\u0106\u0108\u010A\u010C\u010E\u0110\u0112\u0114\u0116\u0118\u011A\u011C\u011E\u0120\u0122\u0124\u0126\u0128\u012A\u012C\u012E\u0130\u0132\u0134\u0136\u0139\u013B\u013D\u013F\u0141\u0143\u0145\u0147\u014A\u014C\u014E\u0150\u0152\u0154\u0156\u0158\u015A\u015C\u015E\u0160\u0162\u0164\u0166\u0168\u016A\u016C\u016E\u0170\u0172\u0174\u0176\u0178\u0179\u017B\u017D\u0181\u0182\u0184\u0186\u0187\u0189-\u018B\u018E-\u0191\u0193\u0194\u0196-\u0198\u019C\u019D\u019F\u01A0\u01A2\u01A4\u01A6\u01A7\u01A9\u01AC\u01AE\u01AF\u01B1-\u01B3\u01B5\u01B7\u01B8\u01BC\u01C4\u01C7\u01CA\u01CD\u01CF\u01D1\u01D3\u01D5\u01D7\u01D9\u01DB\u01DE\u01E0\u01E2\u01E4\u01E6\u01E8\u01EA\u01EC\u01EE\u01F1\u01F4\u01F6-\u01F8\u01FA\u01FC\u01FE\u0200\u0202\u0204\u0206\u0208\u020A\u020C\u020E\u0210\u0212\u0214\u0216\u0218\u021A\u021C\u021E\u0220\u0222\u0224\u0226\u0228\u022A\u022C\u022E\u0230\u0232\u023A\u023B\u023D\u023E\u0241\u0243-\u0246\u0248\u024A\u024C\u024E\u0370\u0372\u0376\u037F\u0386\u0388-\u038A\u038C\u038E\u038F\u0391-\u03A1\u03A3-\u03AB\u03CF\u03D2-\u03D4\u03D8\u03DA\u03DC\u03DE\u03E0\u03E2\u03E4\u03E6\u03E8\u03EA\u03EC\u03EE\u03F4\u03F7\u03F9\u03FA\u03FD-\u042F\u0460\u0462\u0464\u0466\u0468\u046A\u046C\u046E\u0470\u0472\u0474\u0476\u0478\u047A\u047C\u047E\u0480\u048A\u048C\u048E\u0490\u0492\u0494\u0496\u0498\u049A\u049C\u049E\u04A0\u04A2\u04A4\u04A6\u04A8\u04AA\u04AC\u04AE\u04B0\u04B2\u04B4\u04B6\u04B8\u04BA\u04BC\u04BE\u04C0\u04C1\u04C3\u04C5\u04C7\u04C9\u04CB\u04CD\u04D0\u04D2\u04D4\u04D6\u04D8\u04DA\u04DC\u04DE\u04E0\u04E2\u04E4\u04E6\u04E8\u04EA\u04EC\u04EE\u04F0\u04F2\u04F4\u04F6\u04F8\u04FA\u04FC\u04FE\u0500\u0502\u0504\u0506\u0508\u050A\u050C\u050E\u0510\u0512\u0514\u0516\u0518\u051A\u051C\u051E\u0520\u0522\u0524\u0526\u0528\u052A\u052C\u052E\u0531-\u0556\u10A0-\u10C5\u10C7\u10CD\u13A0-\u13F5\u1E00\u1E02\u1E04\u1E06\u1E08\u1E0A\u1E0C\u1E0E\u1E10\u1E12\u1E14\u1E16\u1E18\u1E1A\u1E1C\u1E1E\u1E20\u1E22\u1E24\u1E26\u1E28\u1E2A\u1E2C\u1E2E\u1E30\u1E32\u1E34\u1E36\u1E38\u1E3A\u1E3C\u1E3E\u1E40\u1E42\u1E44\u1E46\u1E48\u1E4A\u1E4C\u1E4E\u1E50\u1E52\u1E54\u1E56\u1E58\u1E5A\u1E5C\u1E5E\u1E60\u1E62\u1E64\u1E66\u1E68\u1E6A\u1E6C\u1E6E\u1E70\u1E72\u1E74\u1E76\u1E78\u1E7A\u1E7C\u1E7E\u1E80\u1E82\u1E84\u1E86\u1E88\u1E8A\u1E8C\u1E8E\u1E90\u1E92\u1E94\u1E9E\u1EA0\u1EA2\u1EA4\u1EA6\u1EA8\u1EAA\u1EAC\u1EAE\u1EB0\u1EB2\u1EB4\u1EB6\u1EB8\u1EBA\u1EBC\u1EBE\u1EC0\u1EC2\u1EC4\u1EC6\u1EC8\u1ECA\u1ECC\u1ECE\u1ED0\u1ED2\u1ED4\u1ED6\u1ED8\u1EDA\u1EDC\u1EDE\u1EE0\u1EE2\u1EE4\u1EE6\u1EE8\u1EEA\u1EEC\u1EEE\u1EF0\u1EF2\u1EF4\u1EF6\u1EF8\u1EFA\u1EFC\u1EFE\u1F08-\u1F0F\u1F18-\u1F1D\u1F28-\u1F2F\u1F38-\u1F3F\u1F48-\u1F4D\u1F59\u1F5B\u1F5D\u1F5F\u1F68-\u1F6F\u1FB8-\u1FBB\u1FC8-\u1FCB\u1FD8-\u1FDB\u1FE8-\u1FEC\u1FF8-\u1FFB\u2102\u2107\u210B-\u210D\u2110-\u2112\u2115\u2119-\u211D\u2124\u2126\u2128\u212A-\u212D\u2130-\u2133\u213E\u213F\u2145\u2183\u2C00-\u2C2E\u2C60\u2C62-\u2C64\u2C67\u2C69\u2C6B\u2C6D-\u2C70\u2C72\u2C75\u2C7E-\u2C80\u2C82\u2C84\u2C86\u2C88\u2C8A\u2C8C\u2C8E\u2C90\u2C92\u2C94\u2C96\u2C98\u2C9A\u2C9C\u2C9E\u2CA0\u2CA2\u2CA4\u2CA6\u2CA8\u2CAA\u2CAC\u2CAE\u2CB0\u2CB2\u2CB4\u2CB6\u2CB8\u2CBA\u2CBC\u2CBE\u2CC0\u2CC2\u2CC4\u2CC6\u2CC8\u2CCA\u2CCC\u2CCE\u2CD0\u2CD2\u2CD4\u2CD6\u2CD8\u2CDA\u2CDC\u2CDE\u2CE0\u2CE2\u2CEB\u2CED\u2CF2\uA640\uA642\uA644\uA646\uA648\uA64A\uA64C\uA64E\uA650\uA652\uA654\uA656\uA658\uA65A\uA65C\uA65E\uA660\uA662\uA664\uA666\uA668\uA66A\uA66C\uA680\uA682\uA684\uA686\uA688\uA68A\uA68C\uA68E\uA690\uA692\uA694\uA696\uA698\uA69A\uA722\uA724\uA726\uA728\uA72A\uA72C\uA72E\uA732\uA734\uA736\uA738\uA73A\uA73C\uA73E\uA740\uA742\uA744\uA746\uA748\uA74A\uA74C\uA74E\uA750\uA752\uA754\uA756\uA758\uA75A\uA75C\uA75E\uA760\uA762\uA764\uA766\uA768\uA76A\uA76C\uA76E\uA779\uA77B\uA77D\uA77E\uA780\uA782\uA784\uA786\uA78B\uA78D\uA790\uA792\uA796\uA798\uA79A\uA79C\uA79E\uA7A0\uA7A2\uA7A4\uA7A6\uA7A8\uA7AA-\uA7AD\uA7B0-\uA7B4\uA7B6\uFF21-\uFF3A])/g


/***/ }),

/***/ 835:
/***/ (function(module) {

module.exports = require("url");

/***/ }),

/***/ 878:
/***/ (function(__unusedmodule, exports, __webpack_require__) {

"use strict";

var __createBinding = (this && this.__createBinding) || (Object.create ? (function(o, m, k, k2) {
    if (k2 === undefined) k2 = k;
    Object.defineProperty(o, k2, { enumerable: true, get: function() { return m[k]; } });
}) : (function(o, m, k, k2) {
    if (k2 === undefined) k2 = k;
    o[k2] = m[k];
}));
var __setModuleDefault = (this && this.__setModuleDefault) || (Object.create ? (function(o, v) {
    Object.defineProperty(o, "default", { enumerable: true, value: v });
}) : function(o, v) {
    o["default"] = v;
});
var __importStar = (this && this.__importStar) || function (mod) {
    if (mod && mod.__esModule) return mod;
    var result = {};
    if (mod != null) for (var k in mod) if (k !== "default" && Object.hasOwnProperty.call(mod, k)) __createBinding(result, mod, k);
    __setModuleDefault(result, mod);
    return result;
};
var __importDefault = (this && this.__importDefault) || function (mod) {
    return (mod && mod.__esModule) ? mod : { "default": mod };
};
Object.defineProperty(exports, "__esModule", { value: true });
exports.renderHtml = exports.renderMarkdown = exports.process = exports.getDefaultConfiguration = exports.reportType = void 0;
const clone_1 = __importDefault(__webpack_require__(97));
const os = __importStar(__webpack_require__(87));
const tablemark_1 = __importDefault(__webpack_require__(611));
const rptLib = __importStar(__webpack_require__(189));
const reportType = 'project';
exports.reportType = reportType;
/*
 * Gives visibility into whether the team has untriaged debt, an approval bottleneck and
 * how focused the team is (e.g. how many efforts are going on)
 * A wip is a work in progress unit of resourcing.  e.g. it may be one developer or it might mean 4 developers.
 */
function getDefaultConfiguration() {
    return {
        // Epic for now.  Supports others.
        // Will appear on report in this casing but matches labels with lowercase version.
<<<<<<< HEAD
        "report-on-label": 'Feature',
        "proposed-limit": 0,
        "accepted-limit": 0,
        "in-progress-limit": 4,
        "done-limit": -1
=======
        'report-on-label': 'Epic',
        'proposed-limit': 0,
        'accepted-limit': 0,
        'in-progress-limit': 4,
        'done-limit': -1
>>>>>>> 742239dc
    };
}
exports.getDefaultConfiguration = getDefaultConfiguration;
function getDrillName(cardType, stage) {
    return `limits-${cardType}-${stage}`.split(' ').join('-');
}
function process(config, issueList, drillIn) {
    const limitsData = {};
    limitsData.data = {};
    // epic, etc..
    limitsData.cardType = config['report-on-label'];
    const issues = issueList.getItems();
    const projData = rptLib.getProjectStageIssues(issues);
    // proposed, in-progress, etc...
    for (const stage in projData) {
        const stageData = {};
        const cards = projData[stage];
        const cardsForType = limitsData.cardType === '*'
            ? clone_1.default(cards)
            : clone_1.default(rptLib.filterByLabel(cards, limitsData.cardType.toLowerCase()));
        stageData.items = cardsForType;
        drillIn(getDrillName(limitsData.cardType, stage), `Issues for ${stage} ${limitsData.cardType}s`, cardsForType);
        const limitKey = `${stage.toLocaleLowerCase()}-limit`;
        stageData.limit = config[limitKey] || 0;
        stageData.flag =
            stageData.limit > -1 && cardsForType.length > stageData.limit;
        limitsData.data[stage] = stageData;
    }
    return limitsData;
}
exports.process = process;
function renderMarkdown(targets, processedData) {
    console.log(`Rendering for ${targets.length} targets`);
    const stageData = processedData;
    const lines = [];
    // create a report for each type.  e.g. "Epic"
    const typeLabel = stageData.cardType === '*' ? '' : stageData.cardType;
    lines.push(`## :ship: ${typeLabel} Limits  `);
    const rows = [];
    for (const stageName in stageData.data) {
        const stage = stageData.data[stageName];
        const stageRow = {};
        stageRow.stage = stageName;
        // data folder is part of the contract here.  make a lib function to create this path
        stageRow.count = `[${stage.items.length}](./${getDrillName(stageData.cardType, stageName)}.md)`;
        if (stage.flag) {
            stageRow.count += '  :triangular_flag_on_post:';
        }
        stageRow.limit = stage.limit >= 0 ? stage.limit.toString() : '';
        rows.push(stageRow);
    }
    const table = tablemark_1.default(rows);
    lines.push(table);
    return lines.join(os.EOL);
}
exports.renderMarkdown = renderMarkdown;
function renderHtml() {
    // Not supported yet
    return '';
}
exports.renderHtml = renderHtml;


/***/ })

/******/ },
/******/ function(__webpack_require__) { // webpackRuntimeModules
/******/ 	"use strict";
/******/ 
/******/ 	/* webpack/runtime/node module decorator */
/******/ 	!function() {
/******/ 		__webpack_require__.nmd = function(module) {
/******/ 			module.paths = [];
/******/ 			if (!module.children) module.children = [];
/******/ 			Object.defineProperty(module, 'loaded', {
/******/ 				enumerable: true,
/******/ 				get: function() { return module.l; }
/******/ 			});
/******/ 			Object.defineProperty(module, 'id', {
/******/ 				enumerable: true,
/******/ 				get: function() { return module.i; }
/******/ 			});
/******/ 			return module;
/******/ 		};
/******/ 	}();
/******/ 	
/******/ }
);<|MERGE_RESOLUTION|>--- conflicted
+++ resolved
@@ -404,13 +404,8 @@
 exports.getCountFromLabel = getCountFromLabel;
 function getStringFromLabel(card, re) {
     let str = '';
-<<<<<<< HEAD
-    for (let label of card.labels) {
-        let matches = label.name.trim().match(re);
-=======
     for (const label of card.labels) {
         const matches = label.name.match(re);
->>>>>>> 742239dc
         if (matches && matches.length > 0) {
             str = matches[0];
             if (str) {
@@ -6632,163 +6627,163 @@
 /***/ (function(module, __unusedexports, __webpack_require__) {
 
 "use strict";
-
-
-const { EOL } = __webpack_require__(87)
-const sentence = __webpack_require__(603)
-const split = __webpack_require__(479)
-
-const { width } = split
-const columnsWidthMin = 5
-const alignmentOptions = new Set(['LEFT', 'CENTER', 'RIGHT'])
-const pipeRegex = /\|/g
-
-const pad = (alignment, width, what) => {
-  if (!alignment || alignment === 'LEFT') {
-    return what.padEnd(width)
-  }
-
-  if (alignment === 'RIGHT') {
-    return what.padStart(width)
-  }
-
-  // center alignment
-  const remainder = (width - what.length) % 2
-  const sides = (width - what.length - remainder) / 2
-
-  return ' '.repeat(sides) + what + ' '.repeat(sides + remainder)
-}
-
-const toString = v => {
-  if (typeof v === 'undefined') return ''
-  return String(v).replace(pipeRegex, '\\|')
-}
-
-const line = (columns, gutters) =>
-  (gutters ? '| ' : '  ') +
-  columns.join((gutters ? ' | ' : '   ')) +
-  (gutters ? ' |' : '  ') + EOL
-
-const row = (alignments, widths, columns, gutters) => {
-  const width = columns.length
-  const values = new Array(width)
-  const first = new Array(width)
-  let height = 1
-
-  for (let h = 0; h < width; h++) {
-    const cells = values[h] = split(columns[h], widths[h])
-    if (cells.length > height) height = cells.length
-    first[h] = pad(alignments[h], widths[h], cells[0])
-  }
-
-  if (height === 1) return line(first, true)
-
-  const lines = new Array(height)
-  lines[0] = line(first, true)
-
-  for (let v = 1; v < height; v++) {
-    lines[v] = new Array(width)
-  }
-
-  for (let h = 0; h < width; h++) {
-    const cells = values[h]
-    let v = 1
-
-    for (;v < cells.length; v++) {
-      lines[v][h] = pad(alignments[h], widths[h], cells[v])
-    }
-
-    for (;v < height; v++) {
-      lines[v][h] = ' '.repeat(widths[h])
-    }
-  }
-
-  for (let h = 1; h < height; h++) {
-    lines[h] = line(lines[h], gutters)
-  }
-
-  return lines.join('')
-}
-
-module.exports = (input, options) => {
-  if (!Array.isArray(input)) {
-    throw new TypeError(`Expected an Array, got ${typeof input}`)
-  }
-
-  options = Object.assign({
-    stringify: toString
-  }, options, {
-    wrap: Object.assign({
-      width: Infinity,
-      gutters: false
-    }, options && options.wrap)
-  })
-
-  const { stringify } = options
-  const { gutters, width: columnsMaxWidth } = options.wrap
-
-  const keys = Object.keys(input[0])
-
-  const titles = keys.map((key, i) => {
-    if (Array.isArray(options.columns) && options.columns[i]) {
-      if (typeof options.columns[i] === 'string') {
-        return options.columns[i]
-      } else if (options.columns[i].name) {
-        return options.columns[i].name
-      }
-    }
-
-    if (options.caseHeaders === false) return key
-
-    return sentence(key)
-  })
-
-  const widths = input.reduce(
-    (sizes, item) => keys.map(
-      (key, i) => Math.max(width(stringify(item[key]), columnsMaxWidth), sizes[i])
-    ),
-    titles.map(t => Math.max(columnsWidthMin, width(t, columnsMaxWidth)))
-  )
-
-  const alignments = keys.map((key, i) => {
-    if (
-      Array.isArray(options.columns) &&
-      options.columns[i] &&
-      options.columns[i].align
-    ) {
-      const align = String(options.columns[i].align).toUpperCase()
-
-      if (!alignmentOptions.has(align)) {
-        throw new TypeError(`Unknown alignment, got ${options.columns[i].align}`)
-      }
-
-      return align
-    }
-  })
-
-  let table = ''
-
-  // header line
-  table += row(alignments, widths, titles, gutters)
-
-  // header separator
-  table += line(alignments.map(
-    (align, i) => (
-      (align === 'LEFT' || align === 'CENTER' ? ':' : '-') +
-      '-'.repeat(widths[i] - 2) +
-      (align === 'RIGHT' || align === 'CENTER' ? ':' : '-')
-    )
-  ), true)
-
-  // table body
-  table += input.map(
-    (item, i) => row(alignments, widths, keys.map(
-      key => stringify(item[key])
-    ), gutters)
-  ).join('')
-
-  return table
-}
+
+
+const { EOL } = __webpack_require__(87)
+const sentence = __webpack_require__(603)
+const split = __webpack_require__(479)
+
+const { width } = split
+const columnsWidthMin = 5
+const alignmentOptions = new Set(['LEFT', 'CENTER', 'RIGHT'])
+const pipeRegex = /\|/g
+
+const pad = (alignment, width, what) => {
+  if (!alignment || alignment === 'LEFT') {
+    return what.padEnd(width)
+  }
+
+  if (alignment === 'RIGHT') {
+    return what.padStart(width)
+  }
+
+  // center alignment
+  const remainder = (width - what.length) % 2
+  const sides = (width - what.length - remainder) / 2
+
+  return ' '.repeat(sides) + what + ' '.repeat(sides + remainder)
+}
+
+const toString = v => {
+  if (typeof v === 'undefined') return ''
+  return String(v).replace(pipeRegex, '\\|')
+}
+
+const line = (columns, gutters) =>
+  (gutters ? '| ' : '  ') +
+  columns.join((gutters ? ' | ' : '   ')) +
+  (gutters ? ' |' : '  ') + EOL
+
+const row = (alignments, widths, columns, gutters) => {
+  const width = columns.length
+  const values = new Array(width)
+  const first = new Array(width)
+  let height = 1
+
+  for (let h = 0; h < width; h++) {
+    const cells = values[h] = split(columns[h], widths[h])
+    if (cells.length > height) height = cells.length
+    first[h] = pad(alignments[h], widths[h], cells[0])
+  }
+
+  if (height === 1) return line(first, true)
+
+  const lines = new Array(height)
+  lines[0] = line(first, true)
+
+  for (let v = 1; v < height; v++) {
+    lines[v] = new Array(width)
+  }
+
+  for (let h = 0; h < width; h++) {
+    const cells = values[h]
+    let v = 1
+
+    for (;v < cells.length; v++) {
+      lines[v][h] = pad(alignments[h], widths[h], cells[v])
+    }
+
+    for (;v < height; v++) {
+      lines[v][h] = ' '.repeat(widths[h])
+    }
+  }
+
+  for (let h = 1; h < height; h++) {
+    lines[h] = line(lines[h], gutters)
+  }
+
+  return lines.join('')
+}
+
+module.exports = (input, options) => {
+  if (!Array.isArray(input)) {
+    throw new TypeError(`Expected an Array, got ${typeof input}`)
+  }
+
+  options = Object.assign({
+    stringify: toString
+  }, options, {
+    wrap: Object.assign({
+      width: Infinity,
+      gutters: false
+    }, options && options.wrap)
+  })
+
+  const { stringify } = options
+  const { gutters, width: columnsMaxWidth } = options.wrap
+
+  const keys = Object.keys(input[0])
+
+  const titles = keys.map((key, i) => {
+    if (Array.isArray(options.columns) && options.columns[i]) {
+      if (typeof options.columns[i] === 'string') {
+        return options.columns[i]
+      } else if (options.columns[i].name) {
+        return options.columns[i].name
+      }
+    }
+
+    if (options.caseHeaders === false) return key
+
+    return sentence(key)
+  })
+
+  const widths = input.reduce(
+    (sizes, item) => keys.map(
+      (key, i) => Math.max(width(stringify(item[key]), columnsMaxWidth), sizes[i])
+    ),
+    titles.map(t => Math.max(columnsWidthMin, width(t, columnsMaxWidth)))
+  )
+
+  const alignments = keys.map((key, i) => {
+    if (
+      Array.isArray(options.columns) &&
+      options.columns[i] &&
+      options.columns[i].align
+    ) {
+      const align = String(options.columns[i].align).toUpperCase()
+
+      if (!alignmentOptions.has(align)) {
+        throw new TypeError(`Unknown alignment, got ${options.columns[i].align}`)
+      }
+
+      return align
+    }
+  })
+
+  let table = ''
+
+  // header line
+  table += row(alignments, widths, titles, gutters)
+
+  // header separator
+  table += line(alignments.map(
+    (align, i) => (
+      (align === 'LEFT' || align === 'CENTER' ? ':' : '-') +
+      '-'.repeat(widths[i] - 2) +
+      (align === 'RIGHT' || align === 'CENTER' ? ':' : '-')
+    )
+  ), true)
+
+  // table body
+  table += input.map(
+    (item, i) => row(alignments, widths, keys.map(
+      key => stringify(item[key])
+    ), gutters)
+  ).join('')
+
+  return table
+}
 
 
 /***/ }),
@@ -6933,19 +6928,11 @@
     return {
         // Epic for now.  Supports others.
         // Will appear on report in this casing but matches labels with lowercase version.
-<<<<<<< HEAD
-        "report-on-label": 'Feature',
-        "proposed-limit": 0,
-        "accepted-limit": 0,
-        "in-progress-limit": 4,
-        "done-limit": -1
-=======
         'report-on-label': 'Epic',
         'proposed-limit': 0,
         'accepted-limit': 0,
         'in-progress-limit': 4,
         'done-limit': -1
->>>>>>> 742239dc
     };
 }
 exports.getDefaultConfiguration = getDefaultConfiguration;
