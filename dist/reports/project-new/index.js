--- conflicted
+++ resolved
@@ -516,13 +516,8 @@
  */
 function getDefaultConfiguration() {
     return {
-<<<<<<< HEAD
-        "report-on-label": 'Feature',
-        "daysAgo": 7
-=======
         'report-on-label': 'Epic',
         daysAgo: 7
->>>>>>> 742239dc
     };
 }
 exports.getDefaultConfiguration = getDefaultConfiguration;
@@ -641,93 +636,8 @@
 var clone = (function() {
 'use strict';
 
-<<<<<<< HEAD
-var __createBinding = (this && this.__createBinding) || (Object.create ? (function(o, m, k, k2) {
-    if (k2 === undefined) k2 = k;
-    Object.defineProperty(o, k2, { enumerable: true, get: function() { return m[k]; } });
-}) : (function(o, m, k, k2) {
-    if (k2 === undefined) k2 = k;
-    o[k2] = m[k];
-}));
-var __setModuleDefault = (this && this.__setModuleDefault) || (Object.create ? (function(o, v) {
-    Object.defineProperty(o, "default", { enumerable: true, value: v });
-}) : function(o, v) {
-    o["default"] = v;
-});
-var __importStar = (this && this.__importStar) || function (mod) {
-    if (mod && mod.__esModule) return mod;
-    var result = {};
-    if (mod != null) for (var k in mod) if (k !== "default" && Object.hasOwnProperty.call(mod, k)) __createBinding(result, mod, k);
-    __setModuleDefault(result, mod);
-    return result;
-};
-var __exportStar = (this && this.__exportStar) || function(m, exports) {
-    for (var p in m) if (p !== "default" && !exports.hasOwnProperty(p)) __createBinding(exports, m, p);
-};
-var __importDefault = (this && this.__importDefault) || function (mod) {
-    return (mod && mod.__esModule) ? mod : { "default": mod };
-};
-Object.defineProperty(exports, "__esModule", { value: true });
-exports.IssueList = exports.getProjectStageIssues = exports.ProjectStages = exports.fuzzyMatch = exports.sumCardProperty = exports.getStringFromLabel = exports.getCountFromLabel = exports.filterByLabel = exports.repoPropsFromUrl = void 0;
-const url = __importStar(__webpack_require__(835));
-const clone_1 = __importDefault(__webpack_require__(97));
-const moment_1 = __importDefault(__webpack_require__(431));
-// TODO: separate npm module.  for now it's a file till we flush out
-__exportStar(__webpack_require__(714), exports);
-function repoPropsFromUrl(htmlUrl) {
-    let rUrl = new url.URL(htmlUrl);
-    let parts = rUrl.pathname.split('/').filter(e => e);
-    return {
-        owner: parts[0],
-        repo: parts[1]
-    };
-}
-exports.repoPropsFromUrl = repoPropsFromUrl;
-//
-// filter cards by label
-//
-function filterByLabel(issues, name) {
-    return issues.filter((card) => card.labels.findIndex(label => label.name.trim().toLowerCase() === name.toLowerCase()) >= 0);
-}
-exports.filterByLabel = filterByLabel;
-//
-// Get number from a label by regex.  
-// e.g. get 2 from label "2-wip", new RegExp("(\\d+)-wip")
-// returns NaN if no labels match
-//
-function getCountFromLabel(card, re) {
-    let num = NaN;
-    for (let label of card.labels) {
-        let matches = label.name.match(re);
-        if (matches && matches.length > 0) {
-            num = parseInt(matches[1]);
-            if (num) {
-                break;
-            }
-        }
-    }
-    return num;
-}
-exports.getCountFromLabel = getCountFromLabel;
-function getStringFromLabel(card, re) {
-    let str = '';
-    for (let label of card.labels) {
-        let matches = label.name.trim().match(re);
-        if (matches && matches.length > 0) {
-            str = matches[0];
-            if (str) {
-                break;
-            }
-        }
-    }
-    if (str) {
-        str = str.trim();
-    }
-    return str;
-=======
 function _instanceof(obj, type) {
   return type != null && obj instanceof type;
->>>>>>> 742239dc
 }
 
 var nativeMap;
@@ -6827,163 +6737,163 @@
 /***/ (function(module, __unusedexports, __webpack_require__) {
 
 "use strict";
-
-
-const { EOL } = __webpack_require__(87)
-const sentence = __webpack_require__(603)
-const split = __webpack_require__(479)
-
-const { width } = split
-const columnsWidthMin = 5
-const alignmentOptions = new Set(['LEFT', 'CENTER', 'RIGHT'])
-const pipeRegex = /\|/g
-
-const pad = (alignment, width, what) => {
-  if (!alignment || alignment === 'LEFT') {
-    return what.padEnd(width)
-  }
-
-  if (alignment === 'RIGHT') {
-    return what.padStart(width)
-  }
-
-  // center alignment
-  const remainder = (width - what.length) % 2
-  const sides = (width - what.length - remainder) / 2
-
-  return ' '.repeat(sides) + what + ' '.repeat(sides + remainder)
-}
-
-const toString = v => {
-  if (typeof v === 'undefined') return ''
-  return String(v).replace(pipeRegex, '\\|')
-}
-
-const line = (columns, gutters) =>
-  (gutters ? '| ' : '  ') +
-  columns.join((gutters ? ' | ' : '   ')) +
-  (gutters ? ' |' : '  ') + EOL
-
-const row = (alignments, widths, columns, gutters) => {
-  const width = columns.length
-  const values = new Array(width)
-  const first = new Array(width)
-  let height = 1
-
-  for (let h = 0; h < width; h++) {
-    const cells = values[h] = split(columns[h], widths[h])
-    if (cells.length > height) height = cells.length
-    first[h] = pad(alignments[h], widths[h], cells[0])
-  }
-
-  if (height === 1) return line(first, true)
-
-  const lines = new Array(height)
-  lines[0] = line(first, true)
-
-  for (let v = 1; v < height; v++) {
-    lines[v] = new Array(width)
-  }
-
-  for (let h = 0; h < width; h++) {
-    const cells = values[h]
-    let v = 1
-
-    for (;v < cells.length; v++) {
-      lines[v][h] = pad(alignments[h], widths[h], cells[v])
-    }
-
-    for (;v < height; v++) {
-      lines[v][h] = ' '.repeat(widths[h])
-    }
-  }
-
-  for (let h = 1; h < height; h++) {
-    lines[h] = line(lines[h], gutters)
-  }
-
-  return lines.join('')
-}
-
-module.exports = (input, options) => {
-  if (!Array.isArray(input)) {
-    throw new TypeError(`Expected an Array, got ${typeof input}`)
-  }
-
-  options = Object.assign({
-    stringify: toString
-  }, options, {
-    wrap: Object.assign({
-      width: Infinity,
-      gutters: false
-    }, options && options.wrap)
-  })
-
-  const { stringify } = options
-  const { gutters, width: columnsMaxWidth } = options.wrap
-
-  const keys = Object.keys(input[0])
-
-  const titles = keys.map((key, i) => {
-    if (Array.isArray(options.columns) && options.columns[i]) {
-      if (typeof options.columns[i] === 'string') {
-        return options.columns[i]
-      } else if (options.columns[i].name) {
-        return options.columns[i].name
-      }
-    }
-
-    if (options.caseHeaders === false) return key
-
-    return sentence(key)
-  })
-
-  const widths = input.reduce(
-    (sizes, item) => keys.map(
-      (key, i) => Math.max(width(stringify(item[key]), columnsMaxWidth), sizes[i])
-    ),
-    titles.map(t => Math.max(columnsWidthMin, width(t, columnsMaxWidth)))
-  )
-
-  const alignments = keys.map((key, i) => {
-    if (
-      Array.isArray(options.columns) &&
-      options.columns[i] &&
-      options.columns[i].align
-    ) {
-      const align = String(options.columns[i].align).toUpperCase()
-
-      if (!alignmentOptions.has(align)) {
-        throw new TypeError(`Unknown alignment, got ${options.columns[i].align}`)
-      }
-
-      return align
-    }
-  })
-
-  let table = ''
-
-  // header line
-  table += row(alignments, widths, titles, gutters)
-
-  // header separator
-  table += line(alignments.map(
-    (align, i) => (
-      (align === 'LEFT' || align === 'CENTER' ? ':' : '-') +
-      '-'.repeat(widths[i] - 2) +
-      (align === 'RIGHT' || align === 'CENTER' ? ':' : '-')
-    )
-  ), true)
-
-  // table body
-  table += input.map(
-    (item, i) => row(alignments, widths, keys.map(
-      key => stringify(item[key])
-    ), gutters)
-  ).join('')
-
-  return table
-}
+
+
+const { EOL } = __webpack_require__(87)
+const sentence = __webpack_require__(603)
+const split = __webpack_require__(479)
+
+const { width } = split
+const columnsWidthMin = 5
+const alignmentOptions = new Set(['LEFT', 'CENTER', 'RIGHT'])
+const pipeRegex = /\|/g
+
+const pad = (alignment, width, what) => {
+  if (!alignment || alignment === 'LEFT') {
+    return what.padEnd(width)
+  }
+
+  if (alignment === 'RIGHT') {
+    return what.padStart(width)
+  }
+
+  // center alignment
+  const remainder = (width - what.length) % 2
+  const sides = (width - what.length - remainder) / 2
+
+  return ' '.repeat(sides) + what + ' '.repeat(sides + remainder)
+}
+
+const toString = v => {
+  if (typeof v === 'undefined') return ''
+  return String(v).replace(pipeRegex, '\\|')
+}
+
+const line = (columns, gutters) =>
+  (gutters ? '| ' : '  ') +
+  columns.join((gutters ? ' | ' : '   ')) +
+  (gutters ? ' |' : '  ') + EOL
+
+const row = (alignments, widths, columns, gutters) => {
+  const width = columns.length
+  const values = new Array(width)
+  const first = new Array(width)
+  let height = 1
+
+  for (let h = 0; h < width; h++) {
+    const cells = values[h] = split(columns[h], widths[h])
+    if (cells.length > height) height = cells.length
+    first[h] = pad(alignments[h], widths[h], cells[0])
+  }
+
+  if (height === 1) return line(first, true)
+
+  const lines = new Array(height)
+  lines[0] = line(first, true)
+
+  for (let v = 1; v < height; v++) {
+    lines[v] = new Array(width)
+  }
+
+  for (let h = 0; h < width; h++) {
+    const cells = values[h]
+    let v = 1
+
+    for (;v < cells.length; v++) {
+      lines[v][h] = pad(alignments[h], widths[h], cells[v])
+    }
+
+    for (;v < height; v++) {
+      lines[v][h] = ' '.repeat(widths[h])
+    }
+  }
+
+  for (let h = 1; h < height; h++) {
+    lines[h] = line(lines[h], gutters)
+  }
+
+  return lines.join('')
+}
+
+module.exports = (input, options) => {
+  if (!Array.isArray(input)) {
+    throw new TypeError(`Expected an Array, got ${typeof input}`)
+  }
+
+  options = Object.assign({
+    stringify: toString
+  }, options, {
+    wrap: Object.assign({
+      width: Infinity,
+      gutters: false
+    }, options && options.wrap)
+  })
+
+  const { stringify } = options
+  const { gutters, width: columnsMaxWidth } = options.wrap
+
+  const keys = Object.keys(input[0])
+
+  const titles = keys.map((key, i) => {
+    if (Array.isArray(options.columns) && options.columns[i]) {
+      if (typeof options.columns[i] === 'string') {
+        return options.columns[i]
+      } else if (options.columns[i].name) {
+        return options.columns[i].name
+      }
+    }
+
+    if (options.caseHeaders === false) return key
+
+    return sentence(key)
+  })
+
+  const widths = input.reduce(
+    (sizes, item) => keys.map(
+      (key, i) => Math.max(width(stringify(item[key]), columnsMaxWidth), sizes[i])
+    ),
+    titles.map(t => Math.max(columnsWidthMin, width(t, columnsMaxWidth)))
+  )
+
+  const alignments = keys.map((key, i) => {
+    if (
+      Array.isArray(options.columns) &&
+      options.columns[i] &&
+      options.columns[i].align
+    ) {
+      const align = String(options.columns[i].align).toUpperCase()
+
+      if (!alignmentOptions.has(align)) {
+        throw new TypeError(`Unknown alignment, got ${options.columns[i].align}`)
+      }
+
+      return align
+    }
+  })
+
+  let table = ''
+
+  // header line
+  table += row(alignments, widths, titles, gutters)
+
+  // header separator
+  table += line(alignments.map(
+    (align, i) => (
+      (align === 'LEFT' || align === 'CENTER' ? ':' : '-') +
+      '-'.repeat(widths[i] - 2) +
+      (align === 'RIGHT' || align === 'CENTER' ? ':' : '-')
+    )
+  ), true)
+
+  // table body
+  table += input.map(
+    (item, i) => row(alignments, widths, keys.map(
+      key => stringify(item[key])
+    ), gutters)
+  ).join('')
+
+  return table
+}
 
 
 /***/ }),
